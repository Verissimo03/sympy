--- conflicted
+++ resolved
@@ -23,30 +23,16 @@
 | [ Solve (find the roots of) a polynomial algebraically ](../../modules/polys/basics.rst)                       | $ x^2 - x = 0 $ | $ x \in \{0, 1\} $                                                                                                |
 |  [ Solve a Diophantine equation (find integer solutions to a polynomial equation) algebraically ](../../modules/solvers/diophantine.rst)             | $x^2 - 4xy + 8y^2 - 3x + 7y - 5 = 0 $ | $ \{(x = 2, y = 1), (x = 5, y = 1)\}$                                                                                  |
 
-<<<<<<< HEAD
-Note: SymPy has a function called {func}`~.solve` which is designed to find the
-roots of an equation or system of equations. SymPy {func}`~.solve` may or may
-not be what you need for a particular problem, so we recommend you use the links
-on this page to learn how to "solve" your problem. And while a common,
-colloquial expression is, for example, ["solve an
-integral"](../../modules/integrals/integrals.rst), in SymPy's terminology it
-would be ["evaluate an integral."](../../modules/integrals/integrals.rst)
-=======
 Note: SymPy has a function called {func}`~.solve` 
 which is designed to find the roots of an equation or system of equations.
 SymPy {func}`~.solve` may or may not be what you need for a particular problem, 
 so we recommend you use the links on this page to learn how to "solve" your problem.
 And while a common, colloquial expression is, for example, ["solve an integral"](../../modules/integrals/integrals.rst), 
 in SymPy's terminology it would be ["evaluate an integral."](../../modules/integrals/integrals.rst)
->>>>>>> 68bd3627
 
 ```{toctree}
 :hidden: true
 
-<<<<<<< HEAD
 solving-guidance.md
-``` 
-=======
 solve-equation-algebraically.md
-```
->>>>>>> 68bd3627
+```