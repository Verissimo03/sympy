--- conflicted
+++ resolved
@@ -1,18 +1,10 @@
 import itertools
-<<<<<<< HEAD
 from collections import defaultdict
-from typing import Tuple, Union, FrozenSet, Dict, List
-from functools import reduce, singledispatch
-from itertools import accumulate
-
-from sympy import S, Trace, MatrixExpr, Transpose, DiagMatrix, Mul, ZeroMatrix, hadamard_product
-=======
-from typing import Tuple, Optional, List
+from typing import Tuple, Union, FrozenSet, Dict, List, Optional
 from functools import singledispatch
 from itertools import accumulate
 
-from sympy import Trace, MatrixExpr, Transpose, DiagMatrix, Mul, ZeroMatrix
->>>>>>> b17378ca
+from sympy import Trace, MatrixExpr, Transpose, DiagMatrix, Mul, ZeroMatrix, hadamard_product
 from sympy.combinatorics.permutations import _af_invert, Permutation
 from sympy.matrices.common import MatrixCommon
 from sympy.matrices.expressions.applyfunc import ElementwiseApplyFunction
