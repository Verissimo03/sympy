--- conflicted
+++ resolved
@@ -1,11 +1,7 @@
-<<<<<<< HEAD
 from sympy import Symbol, Number, sympify
 from sympy import tensorproduct, MutableDenseNDimArray, S
-from sympy.tensor.tensor import (Tensor, TensExpr, TensAdd, TensMul)
-=======
-from sympy import MutableDenseNDimArray, S
-from sympy.tensor.tensor import (TensExpr, TensMul, TensorIndex)
->>>>>>> adb0ffef
+from sympy.tensor.tensor import (Tensor, TensExpr, TensAdd, TensMul,
+                                 TensorIndex)
 
 
 class PartialDerivative(TensExpr):
