--- conflicted
+++ resolved
@@ -281,12 +281,6 @@
     def _eval_commutator_JxOp(self, other):
         return -I*hbar*J2Op(self.name)
 
-<<<<<<< HEAD
-    def _print_contents_pretty(self, printer, *args):
-        a = stringPict(unicode(self.name))
-        b = stringPict(self._coord)
-        return self._print_subscript_pretty(a, b)
-=======
     def _apply_operator_JzKet(self, ket, **options):
         jp = JplusOp(self.name)._apply_operator_JzKet(ket, **options)
         jm = JminusOp(self.name)._apply_operator_JzKet(ket, **options)
@@ -296,7 +290,6 @@
         jp = JplusOp(self.name)._apply_operator_JzKetCoupled(ket, **options)
         jm = JminusOp(self.name)._apply_operator_JzKetCoupled(ket, **options)
         return (jp - jm)/(Integer(2)*I)
->>>>>>> c0ab76d1
 
     def _represent_default_basis(self, **options):
         return self._represent_JzOp(None, **options)
