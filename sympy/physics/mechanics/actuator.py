--- conflicted
+++ resolved
@@ -18,11 +18,8 @@
     'LinearDamper',
     'LinearSpring',
     'TorqueActuator',
-<<<<<<< HEAD
+    'DuffingSpring'
     'CoulombFrictionActuator'
-=======
-    'DuffingSpring'
->>>>>>> 619ede18
 ]
 
 
@@ -879,9 +876,124 @@
             string += f', reaction_frame={self.reaction_frame})'
         else:
             string += ')'
-        return string
-<<<<<<< HEAD
-    
+        return string    
+
+
+class DuffingSpring(ForceActuator):
+    """A nonlinear spring based on the Duffing equation.
+
+    Explanation
+    ===========
+
+    Here, ``DuffingSpring`` represents the force exerted by a nonlinear spring based on the Duffing equation:
+    F = -beta*x-alpha*x**3, where x is the displacement from the equilibrium position, beta is the linear spring constant,
+    and alpha is the coefficient for the nonlinear cubic term.
+
+    Parameters
+    ==========
+
+    linear_stiffness : Expr
+        The linear stiffness coefficient (beta).
+    nonlinear_stiffness : Expr
+        The nonlinear stiffness coefficient (alpha).
+    pathway : PathwayBase
+        The pathway that the actuator follows.
+    equilibrium_length : Expr, optional
+        The length at which the spring is in equilibrium (x).
+    """
+
+    def __init__(self, linear_stiffness, nonlinear_stiffness, pathway, equilibrium_length=S.Zero):
+        self.linear_stiffness = sympify(linear_stiffness, strict=True)
+        self.nonlinear_stiffness = sympify(nonlinear_stiffness, strict=True)
+        self.equilibrium_length = sympify(equilibrium_length, strict=True)
+
+        if not isinstance(pathway, PathwayBase):
+            raise TypeError("pathway must be an instance of PathwayBase.")
+        self._pathway = pathway
+
+    @property
+    def linear_stiffness(self):
+        return self._linear_stiffness
+
+    @linear_stiffness.setter
+    def linear_stiffness(self, linear_stiffness):
+        if hasattr(self, '_linear_stiffness'):
+            msg = (
+                f'Can\'t set attribute `linear_stiffness` to '
+                f'{repr(linear_stiffness)} as it is immutable.'
+            )
+            raise AttributeError(msg)
+        self._linear_stiffness = sympify(linear_stiffness, strict=True)
+
+    @property
+    def nonlinear_stiffness(self):
+        return self._nonlinear_stiffness
+
+    @nonlinear_stiffness.setter
+    def nonlinear_stiffness(self, nonlinear_stiffness):
+        if hasattr(self, '_nonlinear_stiffness'):
+            msg = (
+                f'Can\'t set attribute `nonlinear_stiffness` to '
+                f'{repr(nonlinear_stiffness)} as it is immutable.'
+            )
+            raise AttributeError(msg)
+        self._nonlinear_stiffness = sympify(nonlinear_stiffness, strict=True)
+
+    @property
+    def pathway(self):
+        return self._pathway
+
+    @pathway.setter
+    def pathway(self, pathway):
+        if hasattr(self, '_pathway'):
+            msg = (
+                f'Can\'t set attribute `pathway` to {repr(pathway)} as it is '
+                f'immutable.'
+            )
+            raise AttributeError(msg)
+        if not isinstance(pathway, PathwayBase):
+            msg = (
+                f'Value {repr(pathway)} passed to `pathway` was of type '
+                f'{type(pathway)}, must be {PathwayBase}.'
+            )
+            raise TypeError(msg)
+        self._pathway = pathway
+
+    @property
+    def equilibrium_length(self):
+        return self._equilibrium_length
+
+    @equilibrium_length.setter
+    def equilibrium_length(self, equilibrium_length):
+        if hasattr(self, '_equilibrium_length'):
+            msg = (
+                f'Can\'t set attribute `equilibrium_length` to '
+                f'{repr(equilibrium_length)} as it is immutable.'
+            )
+            raise AttributeError(msg)
+        self._equilibrium_length = sympify(equilibrium_length, strict=True)
+
+    @property
+    def force(self):
+        """The force produced by the Duffing spring."""
+        displacement = self.pathway.length - self.equilibrium_length
+        return -self.linear_stiffness * displacement - self.nonlinear_stiffness * displacement**3
+
+    @force.setter
+    def force(self, force):
+        if hasattr(self, '_force'):
+            msg = (
+                f'Can\'t set attribute `force` to {repr(force)} as it is '
+                f'immutable.'
+            )
+            raise AttributeError(msg)
+        self._force = sympify(force, strict=True)
+
+    def __repr__(self):
+        return (f"{self.__class__.__name__}("
+                f"{self.linear_stiffness}, {self.nonlinear_stiffness}, {self.pathway}, "
+                f"equilibrium_length={self.equilibrium_length})")
+
 
 class CoulombFrictionActuator(ForceActuator):
     """
@@ -939,122 +1051,4 @@
         )
 
     def __repr__(self):
-        return f'{self.__class__.__name__}({self._coefficient_of_kinetic_friction}, {self._normal_force}, {self._tangential_friction_force}, {self._coulomb_friction_constant}, {self._velocity}, {self.pathway})'
-=======
-
-
-class DuffingSpring(ForceActuator):
-    """A nonlinear spring based on the Duffing equation.
-
-    Explanation
-    ===========
-
-    Here, ``DuffingSpring`` represents the force exerted by a nonlinear spring based on the Duffing equation:
-    F = -beta*x-alpha*x**3, where x is the displacement from the equilibrium position, beta is the linear spring constant,
-    and alpha is the coefficient for the nonlinear cubic term.
-
-    Parameters
-    ==========
-
-    linear_stiffness : Expr
-        The linear stiffness coefficient (beta).
-    nonlinear_stiffness : Expr
-        The nonlinear stiffness coefficient (alpha).
-    pathway : PathwayBase
-        The pathway that the actuator follows.
-    equilibrium_length : Expr, optional
-        The length at which the spring is in equilibrium (x).
-    """
-
-    def __init__(self, linear_stiffness, nonlinear_stiffness, pathway, equilibrium_length=S.Zero):
-        self.linear_stiffness = sympify(linear_stiffness, strict=True)
-        self.nonlinear_stiffness = sympify(nonlinear_stiffness, strict=True)
-        self.equilibrium_length = sympify(equilibrium_length, strict=True)
-
-        if not isinstance(pathway, PathwayBase):
-            raise TypeError("pathway must be an instance of PathwayBase.")
-        self._pathway = pathway
-
-    @property
-    def linear_stiffness(self):
-        return self._linear_stiffness
-
-    @linear_stiffness.setter
-    def linear_stiffness(self, linear_stiffness):
-        if hasattr(self, '_linear_stiffness'):
-            msg = (
-                f'Can\'t set attribute `linear_stiffness` to '
-                f'{repr(linear_stiffness)} as it is immutable.'
-            )
-            raise AttributeError(msg)
-        self._linear_stiffness = sympify(linear_stiffness, strict=True)
-
-    @property
-    def nonlinear_stiffness(self):
-        return self._nonlinear_stiffness
-
-    @nonlinear_stiffness.setter
-    def nonlinear_stiffness(self, nonlinear_stiffness):
-        if hasattr(self, '_nonlinear_stiffness'):
-            msg = (
-                f'Can\'t set attribute `nonlinear_stiffness` to '
-                f'{repr(nonlinear_stiffness)} as it is immutable.'
-            )
-            raise AttributeError(msg)
-        self._nonlinear_stiffness = sympify(nonlinear_stiffness, strict=True)
-
-    @property
-    def pathway(self):
-        return self._pathway
-
-    @pathway.setter
-    def pathway(self, pathway):
-        if hasattr(self, '_pathway'):
-            msg = (
-                f'Can\'t set attribute `pathway` to {repr(pathway)} as it is '
-                f'immutable.'
-            )
-            raise AttributeError(msg)
-        if not isinstance(pathway, PathwayBase):
-            msg = (
-                f'Value {repr(pathway)} passed to `pathway` was of type '
-                f'{type(pathway)}, must be {PathwayBase}.'
-            )
-            raise TypeError(msg)
-        self._pathway = pathway
-
-    @property
-    def equilibrium_length(self):
-        return self._equilibrium_length
-
-    @equilibrium_length.setter
-    def equilibrium_length(self, equilibrium_length):
-        if hasattr(self, '_equilibrium_length'):
-            msg = (
-                f'Can\'t set attribute `equilibrium_length` to '
-                f'{repr(equilibrium_length)} as it is immutable.'
-            )
-            raise AttributeError(msg)
-        self._equilibrium_length = sympify(equilibrium_length, strict=True)
-
-    @property
-    def force(self):
-        """The force produced by the Duffing spring."""
-        displacement = self.pathway.length - self.equilibrium_length
-        return -self.linear_stiffness * displacement - self.nonlinear_stiffness * displacement**3
-
-    @force.setter
-    def force(self, force):
-        if hasattr(self, '_force'):
-            msg = (
-                f'Can\'t set attribute `force` to {repr(force)} as it is '
-                f'immutable.'
-            )
-            raise AttributeError(msg)
-        self._force = sympify(force, strict=True)
-
-    def __repr__(self):
-        return (f"{self.__class__.__name__}("
-                f"{self.linear_stiffness}, {self.nonlinear_stiffness}, {self.pathway}, "
-                f"equilibrium_length={self.equilibrium_length})")
->>>>>>> 619ede18
+        return f'{self.__class__.__name__}({self._coefficient_of_kinetic_friction}, {self._normal_force}, {self._tangential_friction_force}, {self._coulomb_friction_constant}, {self._velocity}, {self.pathway})'