--- conflicted
+++ resolved
@@ -2,10 +2,6 @@
         Poisson, Geometric)
 from sympy.abc import x
 from sympy import S, Sum
-<<<<<<< HEAD
-from sympy.sets import Range, Union
-=======
->>>>>>> c6753448
 from sympy.stats import (P, E, variance, density, characteristic_function,
         where)
 from sympy.stats.rv import sample
@@ -66,13 +62,6 @@
         13*exp(-4) + 32*(-71/32 + 3*exp(4)/32)*exp(-4)/3)
     assert P(X < S.Infinity) is S.One
     assert P(X > S.Infinity) is S.Zero
-<<<<<<< HEAD
-def test_where():
-    X, Y = Geometric('X', S(1)/2), Poisson('Y', 3)
-    assert where(X**2 > 5).set == Range(3, S.Infinity, 1)
-    assert where(Ne(Y, 3)).set == Union(Range(0, 3, 1),
-        Range(4, S.Infinity, 1))
-=======
     assert P(G < 3) == x*(-x + 1) + x
     assert P(Eq(G, 3)) == x*(-x + 1)**2
 
@@ -88,5 +77,4 @@
     assert where(X**2 > 4).set == Range(3, S.Infinity, 1)
     assert where(X**2 >= 4).set == Range(2, S.Infinity, 1)
     assert where(Y**2 < 9).set == Range(0, 3, 1)
-    assert where(Y**2 <= 9).set == Range(0, 4, 1)
->>>>>>> c6753448
+    assert where(Y**2 <= 9).set == Range(0, 4, 1)