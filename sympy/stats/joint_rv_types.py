--- conflicted
+++ resolved
@@ -1,16 +1,10 @@
 from sympy import (sympify, S, pi, sqrt, exp, Lambda, Indexed, Gt,
-<<<<<<< HEAD
-    IndexedBase, Mul, Add, Integer, factorial, Range, rf, Piecewise, Eq)
-=======
     IndexedBase, besselk, gamma, Interval, Range, factorial, Mul, Integer)
->>>>>>> c9330b1a
 from sympy.matrices import ImmutableMatrix
 from sympy.matrices.expressions.determinant import det
 from sympy.stats.joint_rv import (JointDistribution, JointPSpace,
     JointDistributionHandmade, MarginalDistribution)
 from sympy.stats.rv import _value_check, random_symbols
-from sympy.sets.sets import Interval
-from sympy.functions.special.gamma_functions import gamma
 
 # __all__ = ['MultivariateNormal',
 # 'MultivariateLaplace',
@@ -255,8 +249,6 @@
     """
     return multivariate_rv(NormalGammaDistribution, syms, mu, lamda, alpha, beta)
 
-<<<<<<< HEAD
-
 #-------------------------------------------------------------------------------
 # Multivariate Beta/Dirichlet distribution ---------------------------------------------------------
 
@@ -296,53 +288,10 @@
     Returns
     =======
 
-=======
-#-------------------------------------------------------------------------------
-# Multinomial distribution ---------------------------------------------------------
-
-class MultinomialDistribution(JointDistribution):
-
-    _argnames = ['n', 'p']
-    is_Continuous=False
-    is_Discrete = True
-
-    def check(self, n, p):
-        _value_check(((n > 0) != False) and isinstance(n, Integer),
-                        "number of trials must be a positve integer")
-        for p_k in p:
-            _value_check((p_k >= 0) != False,
-                        "probability must be at least a positive symbol.")
-
-    @property
-    def set(self):
-        return Range(0, self.n)**len(self.p)
-
-    def pdf(self, *x):
-        n, p = self.n, self.p
-        term_1 = factorial(n)/Mul.fromiter([factorial(x_k) for x_k in x])
-        term_2 = Mul.fromiter([p_k**x_k for p_k, x_k in zip(p, x)])
-        return term_1*term_2
-
-def Multinomial(syms, n, *p):
-    """
-    Creates a discrete random variable with Multinomial Distribution.
-
-    The density of the said distribution can be found at [1].
-
-    Parameters
-    ==========
-    n: postive integer of class Integer,
-       number of trials
-    p: event probabilites, >= 0 and <= 1
-
-    Returns
-    =======
->>>>>>> c9330b1a
     A RandomSymbol.
 
     Examples
     ========
-<<<<<<< HEAD
 
     >>> from sympy.stats import density
     >>> from sympy.stats.joint_rv import marginal_distribution
@@ -405,7 +354,89 @@
     """
     Creates a discrete random variable with Multivariate Ewens
     Distribution.
-=======
+
+    The density of the said distribution can be found at [1].
+
+    Parameters
+    ==========
+
+    n: postive integer of class Integer,
+            size of the sample or the integer whose partitions are considered
+    theta: mutation rate, must be positive real number.
+
+    Returns
+    =======
+
+    A RandomSymbol.
+
+    Examples
+    ========
+
+    >>> from sympy.stats import density
+    >>> from sympy.stats.joint_rv import marginal_distribution
+    >>> from sympy.stats.joint_rv_types import MultivariateEwens
+    >>> from sympy import Symbol
+    >>> a1 = Symbol('a1', positive=True)
+    >>> a2 = Symbol('a2', positive=True)
+    >>> ed = MultivariateEwens('E', 2, 1)
+    >>> density(ed)(a1, a2)
+    Piecewise((2**(-a2)/(factorial(a1)*factorial(a2)), Eq(a1 + 2*a2, 2)), (0, True))
+    >>> marginal_distribution(ed, ed[0])(a1)
+    Piecewise((1/factorial(a1), Eq(a1, 2)), (0, True))
+
+    References
+    ==========
+
+    .. [1] https://en.wikipedia.org/wiki/Ewens%27s_sampling_formula
+    .. [2] http://www.stat.rutgers.edu/home/hcrane/Papers/STS529.pdf
+
+    """
+    return multivariate_rv(MultivariateEwensDistribution, syms, n, theta)
+
+#-------------------------------------------------------------------------------
+# Multinomial distribution ---------------------------------------------------------
+
+class MultinomialDistribution(JointDistribution):
+
+    _argnames = ['n', 'p']
+    is_Continuous=False
+    is_Discrete = True
+
+    def check(self, n, p):
+        _value_check(((n > 0) != False) and isinstance(n, Integer),
+                        "number of trials must be a positve integer")
+        for p_k in p:
+            _value_check((p_k >= 0) != False,
+                        "probability must be at least a positive symbol.")
+
+    @property
+    def set(self):
+        return Range(0, self.n)**len(self.p)
+
+    def pdf(self, *x):
+        n, p = self.n, self.p
+        term_1 = factorial(n)/Mul.fromiter([factorial(x_k) for x_k in x])
+        term_2 = Mul.fromiter([p_k**x_k for p_k, x_k in zip(p, x)])
+        return term_1*term_2
+
+def Multinomial(syms, n, *p):
+    """
+    Creates a discrete random variable with Multinomial Distribution.
+
+    The density of the said distribution can be found at [1].
+
+    Parameters
+    ==========
+    n: postive integer of class Integer,
+       number of trials
+    p: event probabilites, >= 0 and <= 1
+
+    Returns
+    =======
+    A RandomSymbol.
+
+    Examples
+    ========
     >>> from sympy.stats import density
     >>> from sympy.stats.joint_rv import marginal_distribution
     >>> from sympy.stats.joint_rv_types import Multinomial
@@ -458,56 +489,21 @@
 def NegativeMultinomial(syms, k0, *p):
     """
     Creates a discrete random variable with Negative Multinomial Distribution.
->>>>>>> c9330b1a
 
     The density of the said distribution can be found at [1].
 
     Parameters
     ==========
-<<<<<<< HEAD
-
-    n: postive integer of class Integer,
-            size of the sample or the integer whose partitions are considered
-    theta: mutation rate, must be positive real number.
-
-    Returns
-    =======
-
-=======
     k0: postive integer of class Integer,
         number of failures before the experiment is stopped
     p: event probabilites, >= 0 and <= 1
 
     Returns
     =======
->>>>>>> c9330b1a
     A RandomSymbol.
 
     Examples
     ========
-<<<<<<< HEAD
-
-    >>> from sympy.stats import density
-    >>> from sympy.stats.joint_rv import marginal_distribution
-    >>> from sympy.stats.joint_rv_types import MultivariateEwens
-    >>> from sympy import Symbol
-    >>> a1 = Symbol('a1', positive=True)
-    >>> a2 = Symbol('a2', positive=True)
-    >>> ed = MultivariateEwens('E', 2, 1)
-    >>> density(ed)(a1, a2)
-    Piecewise((2**(-a2)/(factorial(a1)*factorial(a2)), Eq(a1 + 2*a2, 2)), (0, True))
-    >>> marginal_distribution(ed, ed[0])(a1)
-    Piecewise((1/factorial(a1), Eq(a1, 2)), (0, True))
-
-    References
-    ==========
-
-    .. [1] https://en.wikipedia.org/wiki/Ewens%27s_sampling_formula
-    .. [2] http://www.stat.rutgers.edu/home/hcrane/Papers/STS529.pdf
-
-    """
-    return multivariate_rv(MultivariateEwensDistribution, syms, n, theta)
-=======
     >>> from sympy.stats import density
     >>> from sympy.stats.joint_rv import marginal_distribution
     >>> from sympy.stats.joint_rv_types import NegativeMultinomial
@@ -530,5 +526,4 @@
     """
     if not isinstance(p[0], list):
         p = (list(p), )
-    return multivariate_rv(NegativeMultinomialDistribution, syms, k0, p[0])
->>>>>>> c9330b1a
+    return multivariate_rv(NegativeMultinomialDistribution, syms, k0, p[0])