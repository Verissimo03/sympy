from __future__ import annotations

import numbers
import decimal
import fractions
import math
<<<<<<< HEAD
import sys
from functools import lru_cache
=======
import re as regex
>>>>>>> 1ff3b2d0

from .containers import Tuple
from .sympify import (SympifyError, _sympy_converter, sympify, _convert_numpy_types,
              _sympify, _is_numpy_instance)
from .singleton import S, Singleton
from .basic import Basic
from .expr import Expr, AtomicExpr
from .evalf import pure_complex
from .cache import cacheit, clear_cache
from .decorators import _sympifyit
<<<<<<< HEAD
from .intfunc import num_digits
=======
from .intfunc import num_digits, igcd, ilcm, mod_inverse, integer_log, integer_nthroot
>>>>>>> 1ff3b2d0
from .logic import fuzzy_not
from .kind import NumberKind
from sympy.external.gmpy import SYMPY_INTS, gmpy, flint
from sympy.multipledispatch import dispatch
import mpmath
import mpmath.libmp as mlib
from mpmath.libmp import bitcount, round_nearest as rnd
from mpmath.libmp.backend import MPZ
from mpmath.libmp import mpf_pow, mpf_pi, mpf_e, phi_fixed
from mpmath.ctx_mp_python import mpnumeric
from mpmath.libmp.libmpf import (
    finf as _mpf_inf, fninf as _mpf_ninf,
    fnan as _mpf_nan, fzero, _normalize as mpf_normalize,
    prec_to_dps, dps_to_prec)
from sympy.utilities.misc import debug
from .parameters import global_parameters

_LOG2 = math.log(2)


def comp(z1, z2, tol=None):
    r"""Return a bool indicating whether the error between z1 and z2
    is $\le$ ``tol``.

    Examples
    ========

    If ``tol`` is ``None`` then ``True`` will be returned if
    :math:`|z1 - z2|\times 10^p \le 5` where $p$ is minimum value of the
    decimal precision of each value.

    >>> from sympy import comp, pi
    >>> pi4 = pi.n(4); pi4
    3.142
    >>> comp(_, 3.142)
    True
    >>> comp(pi4, 3.141)
    False
    >>> comp(pi4, 3.143)
    False

    A comparison of strings will be made
    if ``z1`` is a Number and ``z2`` is a string or ``tol`` is ''.

    >>> comp(pi4, 3.1415)
    True
    >>> comp(pi4, 3.1415, '')
    False

    When ``tol`` is provided and $z2$ is non-zero and
    :math:`|z1| > 1` the error is normalized by :math:`|z1|`:

    >>> abs(pi4 - 3.14)/pi4
    0.000509791731426756
    >>> comp(pi4, 3.14, .001)  # difference less than 0.1%
    True
    >>> comp(pi4, 3.14, .0005)  # difference less than 0.1%
    False

    When :math:`|z1| \le 1` the absolute error is used:

    >>> 1/pi4
    0.3183
    >>> abs(1/pi4 - 0.3183)/(1/pi4)
    3.07371499106316e-5
    >>> abs(1/pi4 - 0.3183)
    9.78393554684764e-6
    >>> comp(1/pi4, 0.3183, 1e-5)
    True

    To see if the absolute error between ``z1`` and ``z2`` is less
    than or equal to ``tol``, call this as ``comp(z1 - z2, 0, tol)``
    or ``comp(z1 - z2, tol=tol)``:

    >>> abs(pi4 - 3.14)
    0.00160156249999988
    >>> comp(pi4 - 3.14, 0, .002)
    True
    >>> comp(pi4 - 3.14, 0, .001)
    False
    """
    if isinstance(z2, str):
        if not pure_complex(z1, or_real=True):
            raise ValueError('when z2 is a str z1 must be a Number')
        return str(z1) == z2
    if not z1:
        z1, z2 = z2, z1
    if not z1:
        return True
    if not tol:
        a, b = z1, z2
        if tol == '':
            return str(a) == str(b)
        if tol is None:
            a, b = sympify(a), sympify(b)
            if not all(i.is_number for i in (a, b)):
                raise ValueError('expecting 2 numbers')
            fa = a.atoms(Float)
            fb = b.atoms(Float)
            if not fa and not fb:
                # no floats -- compare exactly
                return a == b
            # get a to be pure_complex
            for _ in range(2):
                ca = pure_complex(a, or_real=True)
                if not ca:
                    if fa:
                        a = a.n(prec_to_dps(min([i._prec for i in fa])))
                        ca = pure_complex(a, or_real=True)
                        break
                    else:
                        fa, fb = fb, fa
                        a, b = b, a
            cb = pure_complex(b)
            if not cb and fb:
                b = b.n(prec_to_dps(min([i._prec for i in fb])))
                cb = pure_complex(b, or_real=True)
            if ca and cb and (ca[1] or cb[1]):
                return all(comp(i, j) for i, j in zip(ca, cb))
            tol = 10**prec_to_dps(min(a._prec, getattr(b, '_prec', a._prec)))
            return int(abs(a - b)*tol) <= 5
    diff = abs(z1 - z2)
    az1 = abs(z1)
    if z2 and az1 > 1:
        return diff/az1 <= tol
    else:
        return diff <= tol


def mpf_norm(mpf, prec):
    """Return the mpf tuple normalized appropriately for the indicated
    precision after doing a check to see if zero should be returned or
    not when the mantissa is 0. ``mpf_normlize`` always assumes that this
    is zero, but it may not be since the mantissa for mpf's values "+inf",
    "-inf" and "nan" have a mantissa of zero, too.

    Note: this is not intended to validate a given mpf tuple, so sending
    mpf tuples that were not created by mpmath may produce bad results. This
    is only a wrapper to ``mpf_normalize`` which provides the check for non-
    zero mpfs that have a 0 for the mantissa.
    """
    sign, man, expt, bc = mpf
    if not man:
        # hack for mpf_normalize which does not do this;
        # it assumes that if man is zero the result is 0
        # (see issue 6639)
        if not bc:
            return fzero
        else:
            # don't change anything; this should already
            # be a well formed mpf tuple
            return mpf

    # Necessary if mpmath is using the gmpy backend
    from mpmath.libmp.backend import MPZ
    rv = mpf_normalize(sign, MPZ(man), expt, bc, prec, rnd)
    return rv

# TODO: we should use the warnings module
_errdict = {"divide": False}


def seterr(divide=False):
    """
    Should SymPy raise an exception on 0/0 or return a nan?

    divide == True .... raise an exception
    divide == False ... return nan
    """
    if _errdict["divide"] != divide:
        clear_cache()
        _errdict["divide"] = divide


def _as_integer_ratio(p):
    neg_pow, man, expt, _ = getattr(p, '_mpf_', mpmath.mpf(p)._mpf_)
    p = [1, -1][neg_pow % 2]*man
    if expt < 0:
        q = 2**-expt
    else:
        q = 1
        p *= 2**expt
    return int(p), int(q)


def _decimal_to_Rational_prec(dec):
    """Convert an ordinary decimal instance to a Rational."""
    if not dec.is_finite():
        raise TypeError("dec must be finite, got %s." % dec)
    s, d, e = dec.as_tuple()
    prec = len(d)
    if e >= 0:  # it's an integer
        rv = Integer(int(dec))
    else:
        s = (-1)**s
        d = sum([di*10**i for i, di in enumerate(reversed(d))])
        rv = Rational(s*d, 10**-e)
    return rv, prec

_dig = str.maketrans(dict.fromkeys('1234567890'))

def _literal_float(s):
    """return True if s is space-trimmed number literal else False

    Python allows underscore as digit separators: there must be a
    digit on each side. So neither a leading underscore nor a
    double underscore are valid as part of a number. A number does
    not have to precede the decimal point, but there must be a
    digit before the optional "e" or "E" that begins the signs
    exponent of the number which must be an integer, perhaps with
    underscore separators.

    SymPy allows space as a separator; if the calling routine replaces
    them with underscores then the same semantics will be enforced
    for them as for underscores: there can only be 1 *between* digits.

    We don't check for error from float(s) because we don't know
    whether s is malicious or not. A regex for this could maybe
    be written but will it be understood by most who read it?
    """
    # mantissa and exponent
    parts = s.split('e')
    if len(parts) > 2:
        return False
    if len(parts) == 2:
        m, e = parts
        if e.startswith(tuple('+-')):
            e = e[1:]
        if not e:
            return False
    else:
        m, e = s, '1'
    # integer and fraction of mantissa
    parts = m.split('.')
    if len(parts) > 2:
        return False
    elif len(parts) == 2:
        i, f = parts
    else:
        i, f = m, '1'
    if not i and not f:
        return False
    if i and i[0] in '+-':
        i = i[1:]
    elif not i:
        i = '1'
    f = f or '1'
    # check that all groups contain only digits and are not null
    for n in (i, f, e):
        for g in n.split('_'):
            if not g or g.translate(_dig):
                return False
    return True

# (a,b) -> gcd(a,b)

# TODO caching with decorator, but not to degrade performance


class Number(AtomicExpr):
    """Represents atomic numbers in SymPy.

    Explanation
    ===========

    Floating point numbers are represented by the Float class.
    Rational numbers (of any size) are represented by the Rational class.
    Integer numbers (of any size) are represented by the Integer class.
    Float and Rational are subclasses of Number; Integer is a subclass
    of Rational.

    For example, ``2/3`` is represented as ``Rational(2, 3)`` which is
    a different object from the floating point number obtained with
    Python division ``2/3``. Even for numbers that are exactly
    represented in binary, there is a difference between how two forms,
    such as ``Rational(1, 2)`` and ``Float(0.5)``, are used in SymPy.
    The rational form is to be preferred in symbolic computations.

    Other kinds of numbers, such as algebraic numbers ``sqrt(2)`` or
    complex numbers ``3 + 4*I``, are not instances of Number class as
    they are not atomic.

    See Also
    ========

    Float, Integer, Rational
    """
    is_commutative = True
    is_number = True
    is_Number = True

    __slots__ = ()

    # Used to make max(x._prec, y._prec) return x._prec when only x is a float
    _prec = -1

    kind = NumberKind

    def __new__(cls, *obj):
        if len(obj) == 1:
            obj = obj[0]

        if isinstance(obj, Number):
            return obj
        if isinstance(obj, SYMPY_INTS):
            return Integer(obj)
        if isinstance(obj, tuple) and len(obj) == 2:
            return Rational(*obj)
        if isinstance(obj, (float, mpmath.mpf, decimal.Decimal)):
            return Float(obj)
        if isinstance(obj, str):
            _obj = obj.lower()  # float('INF') == float('inf')
            if _obj == 'nan':
                return S.NaN
            elif _obj == 'inf':
                return S.Infinity
            elif _obj == '+inf':
                return S.Infinity
            elif _obj == '-inf':
                return S.NegativeInfinity
            val = sympify(obj)
            if isinstance(val, Number):
                return val
            else:
                raise ValueError('String "%s" does not denote a Number' % obj)
        msg = "expected str|int|long|float|Decimal|Number object but got %r"
        raise TypeError(msg % type(obj).__name__)

    def could_extract_minus_sign(self):
        return bool(self.is_extended_negative)

    def invert(self, other, *gens, **args):
        from sympy.polys.polytools import invert
        if getattr(other, 'is_number', True):
            return mod_inverse(self, other)
        return invert(self, other, *gens, **args)

    def __divmod__(self, other):
        from sympy.functions.elementary.complexes import sign

        try:
            other = Number(other)
            if self.is_infinite or S.NaN in (self, other):
                return (S.NaN, S.NaN)
        except TypeError:
            return NotImplemented
        if not other:
            raise ZeroDivisionError('modulo by zero')
        if self.is_Integer and other.is_Integer:
            return Tuple(*divmod(self.p, other.p))
        elif isinstance(other, Float):
            rat = self/Rational(other)
        else:
            rat = self/other
        if other.is_finite:
            w = int(rat) if rat >= 0 else int(rat) - 1
            r = self - other*w
        else:
            w = 0 if not self or (sign(self) == sign(other)) else -1
            r = other if w else self
        return Tuple(w, r)

    def __rdivmod__(self, other):
        try:
            other = Number(other)
        except TypeError:
            return NotImplemented
        return divmod(other, self)

    def _as_mpf_val(self, prec):
        """Evaluation of mpf tuple accurate to at least prec bits."""
        raise NotImplementedError('%s needs ._as_mpf_val() method' %
            (self.__class__.__name__))

    def _eval_evalf(self, prec):
        return Float._new(self._as_mpf_val(prec), prec)

    def _as_mpf_op(self, prec):
        prec = max(prec, self._prec)
        return self._as_mpf_val(prec), prec

    def __float__(self):
        return mlib.to_float(self._as_mpf_val(53))

    def floor(self):
        raise NotImplementedError('%s needs .floor() method' %
            (self.__class__.__name__))

    def ceiling(self):
        raise NotImplementedError('%s needs .ceiling() method' %
            (self.__class__.__name__))

    def __floor__(self):
        return self.floor()

    def __ceil__(self):
        return self.ceiling()

    def _eval_conjugate(self):
        return self

    def _eval_order(self, *symbols):
        from sympy.series.order import Order
        # Order(5, x, y) -> Order(1,x,y)
        return Order(S.One, *symbols)

    def _eval_subs(self, old, new):
        if old == -self:
            return -new
        return self  # there is no other possibility

    @classmethod
    def class_key(cls):
        return 1, 0, 'Number'

    @cacheit
    def sort_key(self, order=None):
        return self.class_key(), (0, ()), (), self

    @_sympifyit('other', NotImplemented)
    def __add__(self, other):
        if isinstance(other, Number) and global_parameters.evaluate:
            if other is S.NaN:
                return S.NaN
            elif other is S.Infinity:
                return S.Infinity
            elif other is S.NegativeInfinity:
                return S.NegativeInfinity
        return AtomicExpr.__add__(self, other)

    @_sympifyit('other', NotImplemented)
    def __sub__(self, other):
        if isinstance(other, Number) and global_parameters.evaluate:
            if other is S.NaN:
                return S.NaN
            elif other is S.Infinity:
                return S.NegativeInfinity
            elif other is S.NegativeInfinity:
                return S.Infinity
        return AtomicExpr.__sub__(self, other)

    @_sympifyit('other', NotImplemented)
    def __mul__(self, other):
        if isinstance(other, Number) and global_parameters.evaluate:
            if other is S.NaN:
                return S.NaN
            elif other is S.Infinity:
                if self.is_zero:
                    return S.NaN
                elif self.is_positive:
                    return S.Infinity
                else:
                    return S.NegativeInfinity
            elif other is S.NegativeInfinity:
                if self.is_zero:
                    return S.NaN
                elif self.is_positive:
                    return S.NegativeInfinity
                else:
                    return S.Infinity
        elif isinstance(other, Tuple):
            return NotImplemented
        return AtomicExpr.__mul__(self, other)

    @_sympifyit('other', NotImplemented)
    def __truediv__(self, other):
        if isinstance(other, Number) and global_parameters.evaluate:
            if other is S.NaN:
                return S.NaN
            elif other in (S.Infinity, S.NegativeInfinity):
                return S.Zero
        return AtomicExpr.__truediv__(self, other)

    def __eq__(self, other):
        raise NotImplementedError('%s needs .__eq__() method' %
            (self.__class__.__name__))

    def __ne__(self, other):
        raise NotImplementedError('%s needs .__ne__() method' %
            (self.__class__.__name__))

    def __lt__(self, other):
        try:
            other = _sympify(other)
        except SympifyError:
            raise TypeError("Invalid comparison %s < %s" % (self, other))
        raise NotImplementedError('%s needs .__lt__() method' %
            (self.__class__.__name__))

    def __le__(self, other):
        try:
            other = _sympify(other)
        except SympifyError:
            raise TypeError("Invalid comparison %s <= %s" % (self, other))
        raise NotImplementedError('%s needs .__le__() method' %
            (self.__class__.__name__))

    def __gt__(self, other):
        try:
            other = _sympify(other)
        except SympifyError:
            raise TypeError("Invalid comparison %s > %s" % (self, other))
        return _sympify(other).__lt__(self)

    def __ge__(self, other):
        try:
            other = _sympify(other)
        except SympifyError:
            raise TypeError("Invalid comparison %s >= %s" % (self, other))
        return _sympify(other).__le__(self)

    def __hash__(self):
        return super().__hash__()

    def is_constant(self, *wrt, **flags):
        return True

    def as_coeff_mul(self, *deps, rational=True, **kwargs):
        # a -> c*t
        if self.is_Rational or not rational:
            return self, ()
        elif self.is_negative:
            return S.NegativeOne, (-self,)
        return S.One, (self,)

    def as_coeff_add(self, *deps):
        # a -> c + t
        if self.is_Rational:
            return self, ()
        return S.Zero, (self,)

    def as_coeff_Mul(self, rational=False):
        """Efficiently extract the coefficient of a product."""
        if not rational:
            return self, S.One
        return S.One, self

    def as_coeff_Add(self, rational=False):
        """Efficiently extract the coefficient of a summation."""
        if not rational:
            return self, S.Zero
        return S.Zero, self

    def gcd(self, other):
        """Compute GCD of `self` and `other`. """
        from sympy.polys.polytools import gcd
        return gcd(self, other)

    def lcm(self, other):
        """Compute LCM of `self` and `other`. """
        from sympy.polys.polytools import lcm
        return lcm(self, other)

    def cofactors(self, other):
        """Compute GCD and cofactors of `self` and `other`. """
        from sympy.polys.polytools import cofactors
        return cofactors(self, other)


class Float(Number):
    """Represent a floating-point number of arbitrary precision.

    Examples
    ========

    >>> from sympy import Float
    >>> Float(3.5)
    3.50000000000000
    >>> Float(3)
    3.00000000000000

    Creating Floats from strings (and Python ``int`` and ``long``
    types) will give a minimum precision of 15 digits, but the
    precision will automatically increase to capture all digits
    entered.

    >>> Float(1)
    1.00000000000000
    >>> Float(10**20)
    100000000000000000000.
    >>> Float('1e20')
    100000000000000000000.

    However, *floating-point* numbers (Python ``float`` types) retain
    only 15 digits of precision:

    >>> Float(1e20)
    1.00000000000000e+20
    >>> Float(1.23456789123456789)
    1.23456789123457

    It may be preferable to enter high-precision decimal numbers
    as strings:

    >>> Float('1.23456789123456789')
    1.23456789123456789

    The desired number of digits can also be specified:

    >>> Float('1e-3', 3)
    0.00100
    >>> Float(100, 4)
    100.0

    Float can automatically count significant figures if a null string
    is sent for the precision; spaces or underscores are also allowed. (Auto-
    counting is only allowed for strings, ints and longs).

    >>> Float('123 456 789.123_456', '')
    123456789.123456
    >>> Float('12e-3', '')
    0.012
    >>> Float(3, '')
    3.

    If a number is written in scientific notation, only the digits before the
    exponent are considered significant if a decimal appears, otherwise the
    "e" signifies only how to move the decimal:

    >>> Float('60.e2', '')  # 2 digits significant
    6.0e+3
    >>> Float('60e2', '')  # 4 digits significant
    6000.
    >>> Float('600e-2', '')  # 3 digits significant
    6.00

    Notes
    =====

    Floats are inexact by their nature unless their value is a binary-exact
    value.

    >>> approx, exact = Float(.1, 1), Float(.125, 1)

    For calculation purposes, evalf needs to be able to change the precision
    but this will not increase the accuracy of the inexact value. The
    following is the most accurate 5-digit approximation of a value of 0.1
    that had only 1 digit of precision:

    >>> approx.evalf(5)
    0.099609

    By contrast, 0.125 is exact in binary (as it is in base 10) and so it
    can be passed to Float or evalf to obtain an arbitrary precision with
    matching accuracy:

    >>> Float(exact, 5)
    0.12500
    >>> exact.evalf(20)
    0.12500000000000000000

    Trying to make a high-precision Float from a float is not disallowed,
    but one must keep in mind that the *underlying float* (not the apparent
    decimal value) is being obtained with high precision. For example, 0.3
    does not have a finite binary representation. The closest rational is
    the fraction 5404319552844595/2**54. So if you try to obtain a Float of
    0.3 to 20 digits of precision you will not see the same thing as 0.3
    followed by 19 zeros:

    >>> Float(0.3, 20)
    0.29999999999999998890

    If you want a 20-digit value of the decimal 0.3 (not the floating point
    approximation of 0.3) you should send the 0.3 as a string. The underlying
    representation is still binary but a higher precision than Python's float
    is used:

    >>> Float('0.3', 20)
    0.30000000000000000000

    Although you can increase the precision of an existing Float using Float
    it will not increase the accuracy -- the underlying value is not changed:

    >>> def show(f): # binary rep of Float
    ...     from sympy import Mul, Pow
    ...     s, m, e, b = f._mpf_
    ...     v = Mul(int(m), Pow(2, int(e), evaluate=False), evaluate=False)
    ...     print('%s at prec=%s' % (v, f._prec))
    ...
    >>> t = Float('0.3', 3)
    >>> show(t)
    4915/2**14 at prec=13
    >>> show(Float(t, 20)) # higher prec, not higher accuracy
    4915/2**14 at prec=70
    >>> show(Float(t, 2)) # lower prec
    307/2**10 at prec=10

    The same thing happens when evalf is used on a Float:

    >>> show(t.evalf(20))
    4915/2**14 at prec=70
    >>> show(t.evalf(2))
    307/2**10 at prec=10

    Finally, Floats can be instantiated with an mpf tuple (n, c, p) to
    produce the number (-1)**n*c*2**p:

    >>> n, c, p = 1, 5, 0
    >>> (-1)**n*c*2**p
    -5
    >>> Float((1, 5, 0))
    -5.00000000000000

    An actual mpf tuple also contains the number of bits in c as the last
    element of the tuple:

    >>> _._mpf_
    (1, 5, 0, 3)

    This is not needed for instantiation and is not the same thing as the
    precision. The mpf tuple and the precision are two separate quantities
    that Float tracks.

    In SymPy, a Float is a number that can be computed with arbitrary
    precision. Although floating point 'inf' and 'nan' are not such
    numbers, Float can create these numbers:

    >>> Float('-inf')
    -oo
    >>> _.is_Float
    False

    Zero in Float only has a single value. Values are not separate for
    positive and negative zeroes.
    """
    __slots__ = ('_mpf_', '_prec')

    _mpf_: tuple[int, int, int, int]

    # A Float represents many real numbers,
    # both rational and irrational.
    is_rational = None
    is_irrational = None
    is_number = True

    is_real = True
    is_extended_real = True

    is_Float = True

    _remove_non_digits = str.maketrans(dict.fromkeys("-+_."))

    def __new__(cls, num, dps=None, precision=None):
        if dps is not None and precision is not None:
            raise ValueError('Both decimal and binary precision supplied. '
                             'Supply only one. ')

        if isinstance(num, str):
            _num = num = num.strip()  # Python ignores leading and trailing space
            num = num.replace(' ', '_').lower()  # Float treats spaces as digit sep; E -> e
            if num.startswith('.') and len(num) > 1:
                num = '0' + num
            elif num.startswith('-.') and len(num) > 2:
                num = '-0.' + num[2:]
            elif num in ('inf', '+inf'):
                return S.Infinity
            elif num == '-inf':
                return S.NegativeInfinity
            elif num == 'nan':
                return S.NaN
            elif not _literal_float(num):
                raise ValueError('string-float not recognized: %s' % _num)
        elif isinstance(num, float) and num == 0:
            num = '0'
        elif isinstance(num, float) and num == float('inf'):
            return S.Infinity
        elif isinstance(num, float) and num == float('-inf'):
            return S.NegativeInfinity
        elif isinstance(num, float) and math.isnan(num):
            return S.NaN
        elif isinstance(num, (SYMPY_INTS, Integer)):
            num = str(num)
        elif num is S.Infinity:
            return num
        elif num is S.NegativeInfinity:
            return num
        elif num is S.NaN:
            return num
        elif _is_numpy_instance(num):  # support for numpy datatypes
            num = _convert_numpy_types(num)
        elif isinstance(num, mpmath.mpf):
            if precision is None:
                if dps is None:
                    precision = num.context.prec
            num = num._mpf_

        if dps is None and precision is None:
            dps = 15
            if isinstance(num, Float):
                return num
            if isinstance(num, str):
                try:
                    Num = decimal.Decimal(num)
                except decimal.InvalidOperation:
                    pass
                else:
                    isint = '.' not in num
                    num, dps = _decimal_to_Rational_prec(Num)
                    if num.is_Integer and isint:
<<<<<<< HEAD
                        # without dec, e-notation is short for int
=======
>>>>>>> 1ff3b2d0
                        dps = max(dps, num_digits(num))
                    dps = max(15, dps)
                    precision = dps_to_prec(dps)
        elif precision == '' and dps is None or precision is None and dps == '':
            if not isinstance(num, str):
                raise ValueError('The null string can only be used when '
                'the number to Float is passed as a string or an integer.')
            try:
                Num = decimal.Decimal(num)
            except decimal.InvalidOperation:
                raise ValueError('string-float not recognized by Decimal: %s' % num)
            else:
                isint = '.' not in num
                num, dps = _decimal_to_Rational_prec(Num)
                if num.is_Integer and isint:
                    # without dec, e-notation is short for int
                    dps = max(dps, num_digits(num))
                    precision = dps_to_prec(dps)

        # decimal precision(dps) is set and maybe binary precision(precision)
        # as well.From here on binary precision is used to compute the Float.
        # Hence, if supplied use binary precision else translate from decimal
        # precision.

        if precision is None or precision == '':
            precision = dps_to_prec(dps)

        precision = int(precision)

        if isinstance(num, float):
            _mpf_ = mlib.from_float(num, precision, rnd)
        elif isinstance(num, str):
            _mpf_ = mlib.from_str(num, precision, rnd)
        elif isinstance(num, decimal.Decimal):
            if num.is_finite():
                _mpf_ = mlib.from_str(str(num), precision, rnd)
            elif num.is_nan():
                return S.NaN
            elif num.is_infinite():
                if num > 0:
                    return S.Infinity
                return S.NegativeInfinity
            else:
                raise ValueError("unexpected decimal value %s" % str(num))
        elif isinstance(num, tuple) and len(num) in (3, 4):
            if isinstance(num[1], str):
                # it's a hexadecimal (coming from a pickled object)
                num = list(num)
                # If we're loading an object pickled in Python 2 into
                # Python 3, we may need to strip a tailing 'L' because
                # of a shim for int on Python 3, see issue #13470.
                if num[1].endswith('L'):
                    num[1] = num[1][:-1]
                # Strip leading '0x' - gmpy2 only documents such inputs
                # with base prefix as valid when the 2nd argument (base) is 0.
                # When mpmath uses Sage as the backend, however, it
                # ends up including '0x' when preparing the picklable tuple.
                # See issue #19690.
                if num[1].startswith('0x'):
                    num[1] = num[1][2:]
                # Now we can assume that it is in standard form
                num[1] = MPZ(num[1], 16)
                _mpf_ = tuple(num)
            else:
                if len(num) == 4:
                    # handle normalization hack
                    return Float._new(num, precision)
                else:
                    if not all((
                            num[0] in (0, 1),
                            num[1] >= 0,
                            all(type(i) in (int, int) for i in num)
                            )):
                        raise ValueError('malformed mpf: %s' % (num,))
                    # don't compute number or else it may
                    # over/underflow
                    return Float._new(
                        (num[0], num[1], num[2], bitcount(num[1])),
                        precision)
        else:
            try:
                _mpf_ = num._as_mpf_val(precision)
            except (NotImplementedError, AttributeError):
                _mpf_ = mpmath.mpf(num, prec=precision)._mpf_

        return cls._new(_mpf_, precision, zero=False)

    @classmethod
    def _new(cls, _mpf_, _prec, zero=True):
        # special cases
        if zero and _mpf_ == fzero:
            return S.Zero  # Float(0) -> 0.0; Float._new((0,0,0,0)) -> 0
        elif _mpf_ == _mpf_nan:
            return S.NaN
        elif _mpf_ == _mpf_inf:
            return S.Infinity
        elif _mpf_ == _mpf_ninf:
            return S.NegativeInfinity

        obj = Expr.__new__(cls)
        obj._mpf_ = mpf_norm(_mpf_, _prec)
        obj._prec = _prec
        return obj

    # mpz can't be pickled
    def __getnewargs_ex__(self):
        return ((mlib.to_pickable(self._mpf_),), {'precision': self._prec})

    def _hashable_content(self):
        return (self._mpf_, self._prec)

    def floor(self):
        return Integer(int(mlib.to_int(
            mlib.mpf_floor(self._mpf_, self._prec))))

    def ceiling(self):
        return Integer(int(mlib.to_int(
            mlib.mpf_ceil(self._mpf_, self._prec))))

    def __floor__(self):
        return self.floor()

    def __ceil__(self):
        return self.ceiling()

    @property
    def num(self):
        return mpmath.mpf(self._mpf_)

    def _as_mpf_val(self, prec):
        rv = mpf_norm(self._mpf_, prec)
        if rv != self._mpf_ and self._prec == prec:
            debug(self._mpf_, rv)
        return rv

    def _as_mpf_op(self, prec):
        return self._mpf_, max(prec, self._prec)

    def _eval_is_finite(self):
        if self._mpf_ in (_mpf_inf, _mpf_ninf):
            return False
        return True

    def _eval_is_infinite(self):
        if self._mpf_ in (_mpf_inf, _mpf_ninf):
            return True
        return False

    def _eval_is_integer(self):
        return self._mpf_ == fzero

    def _eval_is_negative(self):
        if self._mpf_ in (_mpf_ninf, _mpf_inf):
            return False
        return self.num < 0

    def _eval_is_positive(self):
        if self._mpf_ in (_mpf_ninf, _mpf_inf):
            return False
        return self.num > 0

    def _eval_is_extended_negative(self):
        if self._mpf_ == _mpf_ninf:
            return True
        if self._mpf_ == _mpf_inf:
            return False
        return self.num < 0

    def _eval_is_extended_positive(self):
        if self._mpf_ == _mpf_inf:
            return True
        if self._mpf_ == _mpf_ninf:
            return False
        return self.num > 0

    def _eval_is_zero(self):
        return self._mpf_ == fzero

    def __bool__(self):
        return self._mpf_ != fzero

    def __neg__(self):
        if not self:
            return self
        return Float._new(mlib.mpf_neg(self._mpf_), self._prec)

    @_sympifyit('other', NotImplemented)
    def __add__(self, other):
        if isinstance(other, Number) and global_parameters.evaluate:
            rhs, prec = other._as_mpf_op(self._prec)
            return Float._new(mlib.mpf_add(self._mpf_, rhs, prec, rnd), prec)
        return Number.__add__(self, other)

    @_sympifyit('other', NotImplemented)
    def __sub__(self, other):
        if isinstance(other, Number) and global_parameters.evaluate:
            rhs, prec = other._as_mpf_op(self._prec)
            return Float._new(mlib.mpf_sub(self._mpf_, rhs, prec, rnd), prec)
        return Number.__sub__(self, other)

    @_sympifyit('other', NotImplemented)
    def __mul__(self, other):
        if isinstance(other, Number) and global_parameters.evaluate:
            rhs, prec = other._as_mpf_op(self._prec)
            return Float._new(mlib.mpf_mul(self._mpf_, rhs, prec, rnd), prec)
        return Number.__mul__(self, other)

    @_sympifyit('other', NotImplemented)
    def __truediv__(self, other):
        if isinstance(other, Number) and other != 0 and global_parameters.evaluate:
            rhs, prec = other._as_mpf_op(self._prec)
            return Float._new(mlib.mpf_div(self._mpf_, rhs, prec, rnd), prec)
        return Number.__truediv__(self, other)

    @_sympifyit('other', NotImplemented)
    def __mod__(self, other):
        if isinstance(other, Rational) and other.q != 1 and global_parameters.evaluate:
            # calculate mod with Rationals, *then* round the result
            return Float(Rational.__mod__(Rational(self), other),
                         precision=self._prec)
        if isinstance(other, Float) and global_parameters.evaluate:
            r = self/other
            if r == int(r):
                return Float(0, precision=max(self._prec, other._prec))
        if isinstance(other, Number) and global_parameters.evaluate:
            rhs, prec = other._as_mpf_op(self._prec)
            return Float._new(mlib.mpf_mod(self._mpf_, rhs, prec, rnd), prec)
        return Number.__mod__(self, other)

    @_sympifyit('other', NotImplemented)
    def __rmod__(self, other):
        if isinstance(other, Float) and global_parameters.evaluate:
            return other.__mod__(self)
        if isinstance(other, Number) and global_parameters.evaluate:
            rhs, prec = other._as_mpf_op(self._prec)
            return Float._new(mlib.mpf_mod(rhs, self._mpf_, prec, rnd), prec)
        return Number.__rmod__(self, other)

    def _eval_power(self, expt):
        """
        expt is symbolic object but not equal to 0, 1

        (-p)**r -> exp(r*log(-p)) -> exp(r*(log(p) + I*Pi)) ->
                  -> p**r*(sin(Pi*r) + cos(Pi*r)*I)
        """
        if equal_valued(self, 0):
            if expt.is_extended_positive:
                return self
            if expt.is_extended_negative:
                return S.ComplexInfinity
        if isinstance(expt, Number):
            if isinstance(expt, Integer):
                prec = self._prec
                return Float._new(
                    mlib.mpf_pow_int(self._mpf_, expt.p, prec, rnd), prec)
            elif isinstance(expt, Rational) and \
                    expt.p == 1 and expt.q % 2 and self.is_negative:
                return Pow(S.NegativeOne, expt, evaluate=False)*(
                    -self)._eval_power(expt)
            expt, prec = expt._as_mpf_op(self._prec)
            mpfself = self._mpf_
            try:
                y = mpf_pow(mpfself, expt, prec, rnd)
                return Float._new(y, prec)
            except mlib.ComplexResult:
                re, im = mlib.mpc_pow(
                    (mpfself, fzero), (expt, fzero), prec, rnd)
                return Float._new(re, prec) + \
                    Float._new(im, prec)*S.ImaginaryUnit

    def __abs__(self):
        return Float._new(mlib.mpf_abs(self._mpf_), self._prec)

    def __int__(self):
        if self._mpf_ == fzero:
            return 0
        return int(mlib.to_int(self._mpf_))  # uses round_fast = round_down

    def __eq__(self, other):
        from sympy.logic.boolalg import Boolean
        try:
            other = _sympify(other)
        except SympifyError:
            return NotImplemented
        if isinstance(other, Boolean):
            return False
        if other.is_NumberSymbol:
            if other.is_irrational:
                return False
            return other.__eq__(self)
        if other.is_Float:
            # comparison is exact
            # so Float(.1, 3) != Float(.1, 33)
            return self._mpf_ == other._mpf_
        if other.is_Rational:
            return other.__eq__(self)
        if other.is_Number:
            # numbers should compare at the same precision;
            # all _as_mpf_val routines should be sure to abide
            # by the request to change the prec if necessary; if
            # they don't, the equality test will fail since it compares
            # the mpf tuples
            ompf = other._as_mpf_val(self._prec)
            return bool(mlib.mpf_eq(self._mpf_, ompf))
        if not self:
            return not other
        return False    # Float != non-Number

    def __ne__(self, other):
        return not self == other

    def _Frel(self, other, op):
        try:
            other = _sympify(other)
        except SympifyError:
            return NotImplemented
        if other.is_Rational:
            # test self*other.q <?> other.p without losing precision
            '''
            >>> f = Float(.1,2)
            >>> i = 1234567890
            >>> (f*i)._mpf_
            (0, 471, 18, 9)
            >>> mlib.mpf_mul(f._mpf_, mlib.from_int(i))
            (0, 505555550955, -12, 39)
            '''
            smpf = mlib.mpf_mul(self._mpf_, mlib.from_int(other.q))
            ompf = mlib.from_int(other.p)
            return _sympify(bool(op(smpf, ompf)))
        elif other.is_Float:
            return _sympify(bool(
                        op(self._mpf_, other._mpf_)))
        elif other.is_comparable and other not in (
                S.Infinity, S.NegativeInfinity):
            other = other.evalf(prec_to_dps(self._prec))
            if other._prec > 1:
                if other.is_Number:
                    return _sympify(bool(
                        op(self._mpf_, other._as_mpf_val(self._prec))))

    def __gt__(self, other):
        if isinstance(other, NumberSymbol):
            return other.__lt__(self)
        rv = self._Frel(other, mlib.mpf_gt)
        if rv is None:
            return Expr.__gt__(self, other)
        return rv

    def __ge__(self, other):
        if isinstance(other, NumberSymbol):
            return other.__le__(self)
        rv = self._Frel(other, mlib.mpf_ge)
        if rv is None:
            return Expr.__ge__(self, other)
        return rv

    def __lt__(self, other):
        if isinstance(other, NumberSymbol):
            return other.__gt__(self)
        rv = self._Frel(other, mlib.mpf_lt)
        if rv is None:
            return Expr.__lt__(self, other)
        return rv

    def __le__(self, other):
        if isinstance(other, NumberSymbol):
            return other.__ge__(self)
        rv = self._Frel(other, mlib.mpf_le)
        if rv is None:
            return Expr.__le__(self, other)
        return rv

    def __hash__(self):
        return super().__hash__()

    def epsilon_eq(self, other, epsilon="1e-15"):
        return abs(self - other) < Float(epsilon)

    def __format__(self, format_spec):
        return format(decimal.Decimal(str(self)), format_spec)


# Add sympify converters
_sympy_converter[float] = _sympy_converter[decimal.Decimal] = Float

# this is here to work nicely in Sage
RealNumber = Float


class Rational(Number):
    """Represents rational numbers (p/q) of any size.

    Examples
    ========

    >>> from sympy import Rational, nsimplify, S, pi
    >>> Rational(1, 2)
    1/2

    Rational is unprejudiced in accepting input. If a float is passed, the
    underlying value of the binary representation will be returned:

    >>> Rational(.5)
    1/2
    >>> Rational(.2)
    3602879701896397/18014398509481984

    If the simpler representation of the float is desired then consider
    limiting the denominator to the desired value or convert the float to
    a string (which is roughly equivalent to limiting the denominator to
    10**12):

    >>> Rational(str(.2))
    1/5
    >>> Rational(.2).limit_denominator(10**12)
    1/5

    An arbitrarily precise Rational is obtained when a string literal is
    passed:

    >>> Rational("1.23")
    123/100
    >>> Rational('1e-2')
    1/100
    >>> Rational(".1")
    1/10
    >>> Rational('1e-2/3.2')
    1/320

    The conversion of other types of strings can be handled by
    the sympify() function, and conversion of floats to expressions
    or simple fractions can be handled with nsimplify:

    >>> S('.[3]')  # repeating digits in brackets
    1/3
    >>> S('3**2/10')  # general expressions
    9/10
    >>> nsimplify(.3)  # numbers that have a simple form
    3/10

    But if the input does not reduce to a literal Rational, an error will
    be raised:

    >>> Rational(pi)
    Traceback (most recent call last):
    ...
    TypeError: invalid input: pi


    Low-level
    ---------

    Access numerator and denominator as .p and .q:

    >>> r = Rational(3, 4)
    >>> r
    3/4
    >>> r.p
    3
    >>> r.q
    4

    Note that p and q return integers (not SymPy Integers) so some care
    is needed when using them in expressions:

    >>> r.p/r.q
    0.75

    If an unevaluated Rational is desired, ``gcd=1`` can be passed and
    this will keep common divisors of the numerator and denominator
    from being eliminated. It is not possible, however, to leave a
    negative value in the denominator.

    >>> Rational(2, 4, gcd=1)
    2/4
    >>> Rational(2, -4, gcd=1).q
    4

    See Also
    ========
    sympy.core.sympify.sympify, sympy.simplify.simplify.nsimplify
    """
    is_real = True
    is_integer = False
    is_rational = True
    is_number = True

    __slots__ = ('p', 'q')

    p: int
    q: int

    is_Rational = True

    @cacheit
    def __new__(cls, p, q=None, gcd=None):
        if q is None:
            if isinstance(p, Rational):
                return p

            if isinstance(p, SYMPY_INTS):
                pass
            else:
                if isinstance(p, (float, Float)):
                    return Rational(*_as_integer_ratio(p))

                if not isinstance(p, str):
                    try:
                        p = sympify(p)
                    except (SympifyError, SyntaxError):
                        pass  # error will raise below
                else:
                    if p.count('/') > 1:
                        raise TypeError('invalid input: %s' % p)
                    p = p.replace(' ', '')
                    pq = p.rsplit('/', 1)
                    if len(pq) == 2:
                        p, q = pq
                        fp = fractions.Fraction(p)
                        fq = fractions.Fraction(q)
                        p = fp/fq
                    try:
                        p = fractions.Fraction(p)
                    except ValueError:
                        pass  # error will raise below
                    else:
                        return Rational(p.numerator, p.denominator, 1)

                if not isinstance(p, Rational):
                    raise TypeError('invalid input: %s' % p)

            q = 1
            gcd = 1
        Q = 1

        if not isinstance(p, SYMPY_INTS):
            p = Rational(p)
            Q *= p.q
            p = p.p
        else:
            p = int(p)

        if not isinstance(q, SYMPY_INTS):
            q = Rational(q)
            p *= q.q
            Q *= q.p
        else:
            Q *= int(q)
        q = Q

        # p and q are now ints
        if q == 0:
            if p == 0:
                if _errdict["divide"]:
                    raise ValueError("Indeterminate 0/0")
                else:
                    return S.NaN
            return S.ComplexInfinity
        if q < 0:
            q = -q
            p = -p
        if not gcd:
            gcd = igcd(abs(p), q)
        if gcd > 1:
            p //= gcd
            q //= gcd
        if q == 1:
            return Integer(p)
        if p == 1 and q == 2:
            return S.Half
        obj = Expr.__new__(cls)
        obj.p = p
        obj.q = q
        return obj

    def limit_denominator(self, max_denominator=1000000):
        """Closest Rational to self with denominator at most max_denominator.

        Examples
        ========

        >>> from sympy import Rational
        >>> Rational('3.141592653589793').limit_denominator(10)
        22/7
        >>> Rational('3.141592653589793').limit_denominator(100)
        311/99

        """
        f = fractions.Fraction(self.p, self.q)
        return Rational(f.limit_denominator(fractions.Fraction(int(max_denominator))))

    def __getnewargs__(self):
        return (self.p, self.q)

    def _hashable_content(self):
        return (self.p, self.q)

    def _eval_is_positive(self):
        return self.p > 0

    def _eval_is_zero(self):
        return self.p == 0

    def __neg__(self):
        return Rational(-self.p, self.q)

    @_sympifyit('other', NotImplemented)
    def __add__(self, other):
        if global_parameters.evaluate:
            if isinstance(other, Integer):
                return Rational(self.p + self.q*other.p, self.q, 1)
            elif isinstance(other, Rational):
                #TODO: this can probably be optimized more
                return Rational(self.p*other.q + self.q*other.p, self.q*other.q)
            elif isinstance(other, Float):
                return other + self
            else:
                return Number.__add__(self, other)
        return Number.__add__(self, other)
    __radd__ = __add__

    @_sympifyit('other', NotImplemented)
    def __sub__(self, other):
        if global_parameters.evaluate:
            if isinstance(other, Integer):
                return Rational(self.p - self.q*other.p, self.q, 1)
            elif isinstance(other, Rational):
                return Rational(self.p*other.q - self.q*other.p, self.q*other.q)
            elif isinstance(other, Float):
                return -other + self
            else:
                return Number.__sub__(self, other)
        return Number.__sub__(self, other)
    @_sympifyit('other', NotImplemented)
    def __rsub__(self, other):
        if global_parameters.evaluate:
            if isinstance(other, Integer):
                return Rational(self.q*other.p - self.p, self.q, 1)
            elif isinstance(other, Rational):
                return Rational(self.q*other.p - self.p*other.q, self.q*other.q)
            elif isinstance(other, Float):
                return -self + other
            else:
                return Number.__rsub__(self, other)
        return Number.__rsub__(self, other)
    @_sympifyit('other', NotImplemented)
    def __mul__(self, other):
        if global_parameters.evaluate:
            if isinstance(other, Integer):
                return Rational(self.p*other.p, self.q, igcd(other.p, self.q))
            elif isinstance(other, Rational):
                return Rational(self.p*other.p, self.q*other.q, igcd(self.p, other.q)*igcd(self.q, other.p))
            elif isinstance(other, Float):
                return other*self
            else:
                return Number.__mul__(self, other)
        return Number.__mul__(self, other)
    __rmul__ = __mul__

    @_sympifyit('other', NotImplemented)
    def __truediv__(self, other):
        if global_parameters.evaluate:
            if isinstance(other, Integer):
                if self.p and other.p == S.Zero:
                    return S.ComplexInfinity
                else:
                    return Rational(self.p, self.q*other.p, igcd(self.p, other.p))
            elif isinstance(other, Rational):
                return Rational(self.p*other.q, self.q*other.p, igcd(self.p, other.p)*igcd(self.q, other.q))
            elif isinstance(other, Float):
                return self*(1/other)
            else:
                return Number.__truediv__(self, other)
        return Number.__truediv__(self, other)
    @_sympifyit('other', NotImplemented)
    def __rtruediv__(self, other):
        if global_parameters.evaluate:
            if isinstance(other, Integer):
                return Rational(other.p*self.q, self.p, igcd(self.p, other.p))
            elif isinstance(other, Rational):
                return Rational(other.p*self.q, other.q*self.p, igcd(self.p, other.p)*igcd(self.q, other.q))
            elif isinstance(other, Float):
                return other*(1/self)
            else:
                return Number.__rtruediv__(self, other)
        return Number.__rtruediv__(self, other)

    @_sympifyit('other', NotImplemented)
    def __mod__(self, other):
        if global_parameters.evaluate:
            if isinstance(other, Rational):
                n = (self.p*other.q) // (other.p*self.q)
                return Rational(self.p*other.q - n*other.p*self.q, self.q*other.q)
            if isinstance(other, Float):
                # calculate mod with Rationals, *then* round the answer
                return Float(self.__mod__(Rational(other)),
                             precision=other._prec)
            return Number.__mod__(self, other)
        return Number.__mod__(self, other)

    @_sympifyit('other', NotImplemented)
    def __rmod__(self, other):
        if isinstance(other, Rational):
            return Rational.__mod__(other, self)
        return Number.__rmod__(self, other)

    def _eval_power(self, expt):
        if isinstance(expt, Number):
            if isinstance(expt, Float):
                return self._eval_evalf(expt._prec)**expt
            if expt.is_extended_negative:
                # (3/4)**-2 -> (4/3)**2
                ne = -expt
                if (ne is S.One):
                    return Rational(self.q, self.p)
                if self.is_negative:
                    return S.NegativeOne**expt*Rational(self.q, -self.p)**ne
                else:
                    return Rational(self.q, self.p)**ne
            if expt is S.Infinity:  # -oo already caught by test for negative
                if self.p > self.q:
                    # (3/2)**oo -> oo
                    return S.Infinity
                if self.p < -self.q:
                    # (-3/2)**oo -> oo + I*oo
                    return S.Infinity + S.Infinity*S.ImaginaryUnit
                return S.Zero
            if isinstance(expt, Integer):
                # (4/3)**2 -> 4**2 / 3**2
                return Rational(self.p**expt.p, self.q**expt.p, 1)
            if isinstance(expt, Rational):
                intpart = expt.p // expt.q
                if intpart:
                    intpart += 1
                    remfracpart = intpart*expt.q - expt.p
                    ratfracpart = Rational(remfracpart, expt.q)
                    if self.p != 1:
                        return Integer(self.p)**expt*Integer(self.q)**ratfracpart*Rational(1, self.q**intpart, 1)
                    return Integer(self.q)**ratfracpart*Rational(1, self.q**intpart, 1)
                else:
                    remfracpart = expt.q - expt.p
                    ratfracpart = Rational(remfracpart, expt.q)
                    if self.p != 1:
                        return Integer(self.p)**expt*Integer(self.q)**ratfracpart*Rational(1, self.q, 1)
                    return Integer(self.q)**ratfracpart*Rational(1, self.q, 1)

        if self.is_extended_negative and expt.is_even:
            return (-self)**expt

        return

    def _as_mpf_val(self, prec):
        return mlib.from_rational(self.p, self.q, prec, rnd)

    def _mpmath_(self, prec, rnd):
        return mpmath.make_mpf(mlib.from_rational(self.p, self.q, prec, rnd))

    def __abs__(self):
        return Rational(abs(self.p), self.q)

    def __int__(self):
        p, q = self.p, self.q
        if p < 0:
            return -int(-p//q)
        return int(p//q)

    def floor(self):
        return Integer(self.p // self.q)

    def ceiling(self):
        return -Integer(-self.p // self.q)

    def __floor__(self):
        return self.floor()

    def __ceil__(self):
        return self.ceiling()

    def __eq__(self, other):
        try:
            other = _sympify(other)
        except SympifyError:
            return NotImplemented
        if not isinstance(other, Number):
            # S(0) == S.false is False
            # S(0) == False is True
            return False
        if not self:
            return not other
        if other.is_NumberSymbol:
            if other.is_irrational:
                return False
            return other.__eq__(self)
        if other.is_Rational:
            # a Rational is always in reduced form so will never be 2/4
            # so we can just check equivalence of args
            return self.p == other.p and self.q == other.q
        if other.is_Float:
            # all Floats have a denominator that is a power of 2
            # so if self doesn't, it can't be equal to other
            if self.q & (self.q - 1):
                return False
            s, m, t = other._mpf_[:3]
            if s:
                m = -m
            if not t:
                # other is an odd integer
                if not self.is_Integer or self.is_even:
                    return False
                return m == self.p

            if t > 0:
                # other is an even integer
                if not self.is_Integer:
                    return False
                # does m*2**t == self.p
                return self.p and not self.p % m and \
                    integer_log(self.p//m, 2) == (t, True)
            # does non-integer s*m/2**-t = p/q?
            if self.is_Integer:
                return False
            return m == self.p and integer_log(self.q, 2) == (-t, True)
        return False

    def __ne__(self, other):
        return not self == other

    def _Rrel(self, other, attr):
        # if you want self < other, pass self, other, __gt__
        try:
            other = _sympify(other)
        except SympifyError:
            return NotImplemented
        if other.is_Number:
            op = None
            s, o = self, other
            if other.is_NumberSymbol:
                op = getattr(o, attr)
            elif other.is_Float:
                op = getattr(o, attr)
            elif other.is_Rational:
                s, o = Integer(s.p*o.q), Integer(s.q*o.p)
                op = getattr(o, attr)
            if op:
                return op(s)
            if o.is_number and o.is_extended_real:
                return Integer(s.p), s.q*o

    def __gt__(self, other):
        rv = self._Rrel(other, '__lt__')
        if rv is None:
            rv = self, other
        elif not isinstance(rv, tuple):
            return rv
        return Expr.__gt__(*rv)

    def __ge__(self, other):
        rv = self._Rrel(other, '__le__')
        if rv is None:
            rv = self, other
        elif not isinstance(rv, tuple):
            return rv
        return Expr.__ge__(*rv)

    def __lt__(self, other):
        rv = self._Rrel(other, '__gt__')
        if rv is None:
            rv = self, other
        elif not isinstance(rv, tuple):
            return rv
        return Expr.__lt__(*rv)

    def __le__(self, other):
        rv = self._Rrel(other, '__ge__')
        if rv is None:
            rv = self, other
        elif not isinstance(rv, tuple):
            return rv
        return Expr.__le__(*rv)

    def __hash__(self):
        return super().__hash__()

    def factors(self, limit=None, use_trial=True, use_rho=False,
                use_pm1=False, verbose=False, visual=False):
        """A wrapper to factorint which return factors of self that are
        smaller than limit (or cheap to compute). Special methods of
        factoring are disabled by default so that only trial division is used.
        """
        from sympy.ntheory.factor_ import factorrat

        return factorrat(self, limit=limit, use_trial=use_trial,
                      use_rho=use_rho, use_pm1=use_pm1,
                      verbose=verbose).copy()

    @property
    def numerator(self):
        return self.p

    @property
    def denominator(self):
        return self.q

    @_sympifyit('other', NotImplemented)
    def gcd(self, other):
        if isinstance(other, Rational):
            if other == S.Zero:
                return other
            return Rational(
                igcd(self.p, other.p),
                ilcm(self.q, other.q))
        return Number.gcd(self, other)

    @_sympifyit('other', NotImplemented)
    def lcm(self, other):
        if isinstance(other, Rational):
            return Rational(
                self.p // igcd(self.p, other.p) * other.p,
                igcd(self.q, other.q))
        return Number.lcm(self, other)

    def as_numer_denom(self):
        return Integer(self.p), Integer(self.q)

    def as_content_primitive(self, radical=False, clear=True):
        """Return the tuple (R, self/R) where R is the positive Rational
        extracted from self.

        Examples
        ========

        >>> from sympy import S
        >>> (S(-3)/2).as_content_primitive()
        (3/2, -1)

        See docstring of Expr.as_content_primitive for more examples.
        """

        if self:
            if self.is_positive:
                return self, S.One
            return -self, S.NegativeOne
        return S.One, self

    def as_coeff_Mul(self, rational=False):
        """Efficiently extract the coefficient of a product."""
        return self, S.One

    def as_coeff_Add(self, rational=False):
        """Efficiently extract the coefficient of a summation."""
        return self, S.Zero


class Integer(Rational):
    """Represents integer numbers of any size.

    Examples
    ========

    >>> from sympy import Integer
    >>> Integer(3)
    3

    If a float or a rational is passed to Integer, the fractional part
    will be discarded; the effect is of rounding toward zero.

    >>> Integer(3.8)
    3
    >>> Integer(-3.8)
    -3

    A string is acceptable input if it can be parsed as an integer:

    >>> Integer("9" * 20)
    99999999999999999999

    It is rarely needed to explicitly instantiate an Integer, because
    Python integers are automatically converted to Integer when they
    are used in SymPy expressions.
    """
    q = 1
    is_integer = True
    is_number = True

    is_Integer = True

    __slots__ = ()

    def _as_mpf_val(self, prec):
        return mlib.from_int(self.p, prec, rnd)

    def _mpmath_(self, prec, rnd):
        return mpmath.make_mpf(self._as_mpf_val(prec))

    @cacheit
    def __new__(cls, i):
        if isinstance(i, str):
            i = i.replace(' ', '')
        # whereas we cannot, in general, make a Rational from an
        # arbitrary expression, we can make an Integer unambiguously
        # (except when a non-integer expression happens to round to
        # an integer). So we proceed by taking int() of the input and
        # let the int routines determine whether the expression can
        # be made into an int or whether an error should be raised.
        try:
            ival = int(i)
        except TypeError:
            raise TypeError(
                "Argument of Integer should be of numeric type, got %s." % i)
        # We only work with well-behaved integer types. This converts, for
        # example, numpy.int32 instances.
        if ival == 1:
            return S.One
        if ival == -1:
            return S.NegativeOne
        if ival == 0:
            return S.Zero
        obj = Expr.__new__(cls)
        obj.p = ival
        return obj

    def __getnewargs__(self):
        return (self.p,)

    # Arithmetic operations are here for efficiency
    def __int__(self):
        return self.p

    def floor(self):
        return Integer(self.p)

    def ceiling(self):
        return Integer(self.p)

    def __floor__(self):
        return self.floor()

    def __ceil__(self):
        return self.ceiling()

    def __neg__(self):
        return Integer(-self.p)

    def __abs__(self):
        if self.p >= 0:
            return self
        else:
            return Integer(-self.p)

    def __divmod__(self, other):
        if isinstance(other, Integer) and global_parameters.evaluate:
            return Tuple(*(divmod(self.p, other.p)))
        else:
            return Number.__divmod__(self, other)

    def __rdivmod__(self, other):
        if isinstance(other, int) and global_parameters.evaluate:
            return Tuple(*(divmod(other, self.p)))
        else:
            try:
                other = Number(other)
            except TypeError:
                msg = "unsupported operand type(s) for divmod(): '%s' and '%s'"
                oname = type(other).__name__
                sname = type(self).__name__
                raise TypeError(msg % (oname, sname))
            return Number.__divmod__(other, self)

    # TODO make it decorator + bytecodehacks?
    def __add__(self, other):
        if global_parameters.evaluate:
            if isinstance(other, int):
                return Integer(self.p + other)
            elif isinstance(other, Integer):
                return Integer(self.p + other.p)
            elif isinstance(other, Rational):
                return Rational(self.p*other.q + other.p, other.q, 1)
            return Rational.__add__(self, other)
        else:
            return Add(self, other)

    def __radd__(self, other):
        if global_parameters.evaluate:
            if isinstance(other, int):
                return Integer(other + self.p)
            elif isinstance(other, Rational):
                return Rational(other.p + self.p*other.q, other.q, 1)
            return Rational.__radd__(self, other)
        return Rational.__radd__(self, other)

    def __sub__(self, other):
        if global_parameters.evaluate:
            if isinstance(other, int):
                return Integer(self.p - other)
            elif isinstance(other, Integer):
                return Integer(self.p - other.p)
            elif isinstance(other, Rational):
                return Rational(self.p*other.q - other.p, other.q, 1)
            return Rational.__sub__(self, other)
        return Rational.__sub__(self, other)

    def __rsub__(self, other):
        if global_parameters.evaluate:
            if isinstance(other, int):
                return Integer(other - self.p)
            elif isinstance(other, Rational):
                return Rational(other.p - self.p*other.q, other.q, 1)
            return Rational.__rsub__(self, other)
        return Rational.__rsub__(self, other)

    def __mul__(self, other):
        if global_parameters.evaluate:
            if isinstance(other, int):
                return Integer(self.p*other)
            elif isinstance(other, Integer):
                return Integer(self.p*other.p)
            elif isinstance(other, Rational):
                return Rational(self.p*other.p, other.q, igcd(self.p, other.q))
            return Rational.__mul__(self, other)
        return Rational.__mul__(self, other)

    def __rmul__(self, other):
        if global_parameters.evaluate:
            if isinstance(other, int):
                return Integer(other*self.p)
            elif isinstance(other, Rational):
                return Rational(other.p*self.p, other.q, igcd(self.p, other.q))
            return Rational.__rmul__(self, other)
        return Rational.__rmul__(self, other)

    def __mod__(self, other):
        if global_parameters.evaluate:
            if isinstance(other, int):
                return Integer(self.p % other)
            elif isinstance(other, Integer):
                return Integer(self.p % other.p)
            return Rational.__mod__(self, other)
        return Rational.__mod__(self, other)

    def __rmod__(self, other):
        if global_parameters.evaluate:
            if isinstance(other, int):
                return Integer(other % self.p)
            elif isinstance(other, Integer):
                return Integer(other.p % self.p)
            return Rational.__rmod__(self, other)
        return Rational.__rmod__(self, other)

    def __eq__(self, other):
        if isinstance(other, int):
            return (self.p == other)
        elif isinstance(other, Integer):
            return (self.p == other.p)
        return Rational.__eq__(self, other)

    def __ne__(self, other):
        return not self == other

    def __gt__(self, other):
        try:
            other = _sympify(other)
        except SympifyError:
            return NotImplemented
        if other.is_Integer:
            return _sympify(self.p > other.p)
        return Rational.__gt__(self, other)

    def __lt__(self, other):
        try:
            other = _sympify(other)
        except SympifyError:
            return NotImplemented
        if other.is_Integer:
            return _sympify(self.p < other.p)
        return Rational.__lt__(self, other)

    def __ge__(self, other):
        try:
            other = _sympify(other)
        except SympifyError:
            return NotImplemented
        if other.is_Integer:
            return _sympify(self.p >= other.p)
        return Rational.__ge__(self, other)

    def __le__(self, other):
        try:
            other = _sympify(other)
        except SympifyError:
            return NotImplemented
        if other.is_Integer:
            return _sympify(self.p <= other.p)
        return Rational.__le__(self, other)

    def __hash__(self):
        return hash(self.p)

    def __index__(self):
        return self.p

    ########################################

    def _eval_is_odd(self):
        return bool(self.p % 2)

    def _eval_power(self, expt):
        """
        Tries to do some simplifications on self**expt

        Returns None if no further simplifications can be done.

        Explanation
        ===========

        When exponent is a fraction (so we have for example a square root),
        we try to find a simpler representation by factoring the argument
        up to factors of 2**15, e.g.

          - sqrt(4) becomes 2
          - sqrt(-4) becomes 2*I
          - (2**(3+7)*3**(6+7))**Rational(1,7) becomes 6*18**(3/7)

        Further simplification would require a special call to factorint on
        the argument which is not done here for sake of speed.

        """
        from sympy.ntheory.factor_ import perfect_power

        if expt is S.Infinity:
            if self.p > S.One:
                return S.Infinity
            # cases -1, 0, 1 are done in their respective classes
            return S.Infinity + S.ImaginaryUnit*S.Infinity
        if expt is S.NegativeInfinity:
            return Rational(1, self, 1)**S.Infinity
        if not isinstance(expt, Number):
            # simplify when expt is even
            # (-2)**k --> 2**k
            if self.is_negative and expt.is_even:
                return (-self)**expt
        if isinstance(expt, Float):
            # Rational knows how to exponentiate by a Float
            return super()._eval_power(expt)
        if not isinstance(expt, Rational):
            return
        if expt is S.Half and self.is_negative:
            # we extract I for this special case since everyone is doing so
            return S.ImaginaryUnit*Pow(-self, expt)
        if expt.is_negative:
            # invert base and change sign on exponent
            ne = -expt
            if self.is_negative:
                return S.NegativeOne**expt*Rational(1, -self, 1)**ne
            else:
                return Rational(1, self.p, 1)**ne
        # see if base is a perfect root, sqrt(4) --> 2
        x, xexact = integer_nthroot(abs(self.p), expt.q)
        if xexact:
            # if it's a perfect root we've finished
            result = Integer(x**abs(expt.p))
            if self.is_negative:
                result *= S.NegativeOne**expt
            return result

        # The following is an algorithm where we collect perfect roots
        # from the factors of base.

        # if it's not an nth root, it still might be a perfect power
        b_pos = int(abs(self.p))
        p = perfect_power(b_pos)
        if p is not False:
            dict = {p[0]: p[1]}
        else:
            dict = Integer(b_pos).factors(limit=2**15)

        # now process the dict of factors
        out_int = 1  # integer part
        out_rad = 1  # extracted radicals
        sqr_int = 1
        sqr_gcd = 0
        sqr_dict = {}
        for prime, exponent in dict.items():
            exponent *= expt.p
            # remove multiples of expt.q: (2**12)**(1/10) -> 2*(2**2)**(1/10)
            div_e, div_m = divmod(exponent, expt.q)
            if div_e > 0:
                out_int *= prime**div_e
            if div_m > 0:
                # see if the reduced exponent shares a gcd with e.q
                # (2**2)**(1/10) -> 2**(1/5)
                g = igcd(div_m, expt.q)
                if g != 1:
                    out_rad *= Pow(prime, Rational(div_m//g, expt.q//g, 1))
                else:
                    sqr_dict[prime] = div_m
        # identify gcd of remaining powers
        for p, ex in sqr_dict.items():
            if sqr_gcd == 0:
                sqr_gcd = ex
            else:
                sqr_gcd = igcd(sqr_gcd, ex)
                if sqr_gcd == 1:
                    break
        for k, v in sqr_dict.items():
            sqr_int *= k**(v//sqr_gcd)
        if sqr_int == b_pos and out_int == 1 and out_rad == 1:
            result = None
        else:
            result = out_int*out_rad*Pow(sqr_int, Rational(sqr_gcd, expt.q))
            if self.is_negative:
                result *= Pow(S.NegativeOne, expt)
        return result

    def _eval_is_prime(self):
        from sympy.ntheory.primetest import isprime

        return isprime(self)

    def _eval_is_composite(self):
        if self > 1:
            return fuzzy_not(self.is_prime)
        else:
            return False

    def as_numer_denom(self):
        return self, S.One

    @_sympifyit('other', NotImplemented)
    def __floordiv__(self, other):
        if not isinstance(other, Expr):
            return NotImplemented
        if isinstance(other, Integer):
            return Integer(self.p // other)
        return divmod(self, other)[0]

    def __rfloordiv__(self, other):
        return Integer(Integer(other).p // self.p)

    # These bitwise operations (__lshift__, __rlshift__, ..., __invert__) are defined
    # for Integer only and not for general SymPy expressions. This is to achieve
    # compatibility with the numbers.Integral ABC which only defines these operations
    # among instances of numbers.Integral. Therefore, these methods check explicitly for
    # integer types rather than using sympify because they should not accept arbitrary
    # symbolic expressions and there is no symbolic analogue of numbers.Integral's
    # bitwise operations.
    def __lshift__(self, other):
        if isinstance(other, (int, Integer, numbers.Integral)):
            return Integer(self.p << int(other))
        else:
            return NotImplemented

    def __rlshift__(self, other):
        if isinstance(other, (int, numbers.Integral)):
            return Integer(int(other) << self.p)
        else:
            return NotImplemented

    def __rshift__(self, other):
        if isinstance(other, (int, Integer, numbers.Integral)):
            return Integer(self.p >> int(other))
        else:
            return NotImplemented

    def __rrshift__(self, other):
        if isinstance(other, (int, numbers.Integral)):
            return Integer(int(other) >> self.p)
        else:
            return NotImplemented

    def __and__(self, other):
        if isinstance(other, (int, Integer, numbers.Integral)):
            return Integer(self.p & int(other))
        else:
            return NotImplemented

    def __rand__(self, other):
        if isinstance(other, (int, numbers.Integral)):
            return Integer(int(other) & self.p)
        else:
            return NotImplemented

    def __xor__(self, other):
        if isinstance(other, (int, Integer, numbers.Integral)):
            return Integer(self.p ^ int(other))
        else:
            return NotImplemented

    def __rxor__(self, other):
        if isinstance(other, (int, numbers.Integral)):
            return Integer(int(other) ^ self.p)
        else:
            return NotImplemented

    def __or__(self, other):
        if isinstance(other, (int, Integer, numbers.Integral)):
            return Integer(self.p | int(other))
        else:
            return NotImplemented

    def __ror__(self, other):
        if isinstance(other, (int, numbers.Integral)):
            return Integer(int(other) | self.p)
        else:
            return NotImplemented

    def __invert__(self):
        return Integer(~self.p)

# Add sympify converters
_sympy_converter[int] = Integer


class AlgebraicNumber(Expr):
    r"""
    Class for representing algebraic numbers in SymPy.

    Symbolically, an instance of this class represents an element
    $\alpha \in \mathbb{Q}(\theta) \hookrightarrow \mathbb{C}$. That is, the
    algebraic number $\alpha$ is represented as an element of a particular
    number field $\mathbb{Q}(\theta)$, with a particular embedding of this
    field into the complex numbers.

    Formally, the primitive element $\theta$ is given by two data points: (1)
    its minimal polynomial (which defines $\mathbb{Q}(\theta)$), and (2) a
    particular complex number that is a root of this polynomial (which defines
    the embedding $\mathbb{Q}(\theta) \hookrightarrow \mathbb{C}$). Finally,
    the algebraic number $\alpha$ which we represent is then given by the
    coefficients of a polynomial in $\theta$.
    """

    __slots__ = ('rep', 'root', 'alias', 'minpoly', '_own_minpoly')

    is_AlgebraicNumber = True
    is_algebraic = True
    is_number = True


    kind = NumberKind

    # Optional alias symbol is not free.
    # Actually, alias should be a Str, but some methods
    # expect that it be an instance of Expr.
    free_symbols: set[Basic] = set()

    def __new__(cls, expr, coeffs=None, alias=None, **args):
        r"""
        Construct a new algebraic number $\alpha$ belonging to a number field
        $k = \mathbb{Q}(\theta)$.

        There are four instance attributes to be determined:

        ===========  ============================================================================
        Attribute    Type/Meaning
        ===========  ============================================================================
        ``root``     :py:class:`~.Expr` for $\theta$ as a complex number
        ``minpoly``  :py:class:`~.Poly`, the minimal polynomial of $\theta$
        ``rep``      :py:class:`~sympy.polys.polyclasses.DMP` giving $\alpha$ as poly in $\theta$
        ``alias``    :py:class:`~.Symbol` for $\theta$, or ``None``
        ===========  ============================================================================

        See Parameters section for how they are determined.

        Parameters
        ==========

        expr : :py:class:`~.Expr`, or pair $(m, r)$
            There are three distinct modes of construction, depending on what
            is passed as *expr*.

            **(1)** *expr* is an :py:class:`~.AlgebraicNumber`:
            In this case we begin by copying all four instance attributes from
            *expr*. If *coeffs* were also given, we compose the two coeff
            polynomials (see below). If an *alias* was given, it overrides.

            **(2)** *expr* is any other type of :py:class:`~.Expr`:
            Then ``root`` will equal *expr*. Therefore it
            must express an algebraic quantity, and we will compute its
            ``minpoly``.

            **(3)** *expr* is an ordered pair $(m, r)$ giving the
            ``minpoly`` $m$, and a ``root`` $r$ thereof, which together
            define $\theta$. In this case $m$ may be either a univariate
            :py:class:`~.Poly` or any :py:class:`~.Expr` which represents the
            same, while $r$ must be some :py:class:`~.Expr` representing a
            complex number that is a root of $m$, including both explicit
            expressions in radicals, and instances of
            :py:class:`~.ComplexRootOf` or :py:class:`~.AlgebraicNumber`.

        coeffs : list, :py:class:`~.ANP`, None, optional (default=None)
            This defines ``rep``, giving the algebraic number $\alpha$ as a
            polynomial in $\theta$.

            If a list, the elements should be integers or rational numbers.
            If an :py:class:`~.ANP`, we take its coefficients (using its
            :py:meth:`~.ANP.to_list()` method). If ``None``, then the list of
            coefficients defaults to ``[1, 0]``, meaning that $\alpha = \theta$
            is the primitive element of the field.

            If *expr* was an :py:class:`~.AlgebraicNumber`, let $g(x)$ be its
            ``rep`` polynomial, and let $f(x)$ be the polynomial defined by
            *coeffs*. Then ``self.rep`` will represent the composition
            $(f \circ g)(x)$.

        alias : str, :py:class:`~.Symbol`, None, optional (default=None)
            This is a way to provide a name for the primitive element. We
            described several ways in which the *expr* argument can define the
            value of the primitive element, but none of these methods gave it
            a name. Here, for example, *alias* could be set as
            ``Symbol('theta')``, in order to make this symbol appear when
            $\alpha$ is printed, or rendered as a polynomial, using the
            :py:meth:`~.as_poly()` method.

        Examples
        ========

        Recall that we are constructing an algebraic number as a field element
        $\alpha \in \mathbb{Q}(\theta)$.

        >>> from sympy import AlgebraicNumber, sqrt, CRootOf, S
        >>> from sympy.abc import x

        Example (1): $\alpha = \theta = \sqrt{2}$

        >>> a1 = AlgebraicNumber(sqrt(2))
        >>> a1.minpoly_of_element().as_expr(x)
        x**2 - 2
        >>> a1.evalf(10)
        1.414213562

        Example (2): $\alpha = 3 \sqrt{2} - 5$, $\theta = \sqrt{2}$. We can
        either build on the last example:

        >>> a2 = AlgebraicNumber(a1, [3, -5])
        >>> a2.as_expr()
        -5 + 3*sqrt(2)

        or start from scratch:

        >>> a2 = AlgebraicNumber(sqrt(2), [3, -5])
        >>> a2.as_expr()
        -5 + 3*sqrt(2)

        Example (3): $\alpha = 6 \sqrt{2} - 11$, $\theta = \sqrt{2}$. Again we
        can build on the previous example, and we see that the coeff polys are
        composed:

        >>> a3 = AlgebraicNumber(a2, [2, -1])
        >>> a3.as_expr()
        -11 + 6*sqrt(2)

        reflecting the fact that $(2x - 1) \circ (3x - 5) = 6x - 11$.

        Example (4): $\alpha = \sqrt{2}$, $\theta = \sqrt{2} + \sqrt{3}$. The
        easiest way is to use the :py:func:`~.to_number_field()` function:

        >>> from sympy import to_number_field
        >>> a4 = to_number_field(sqrt(2), sqrt(2) + sqrt(3))
        >>> a4.minpoly_of_element().as_expr(x)
        x**2 - 2
        >>> a4.to_root()
        sqrt(2)
        >>> a4.primitive_element()
        sqrt(2) + sqrt(3)
        >>> a4.coeffs()
        [1/2, 0, -9/2, 0]

        but if you already knew the right coefficients, you could construct it
        directly:

        >>> a4 = AlgebraicNumber(sqrt(2) + sqrt(3), [S(1)/2, 0, S(-9)/2, 0])
        >>> a4.to_root()
        sqrt(2)
        >>> a4.primitive_element()
        sqrt(2) + sqrt(3)

        Example (5): Construct the Golden Ratio as an element of the 5th
        cyclotomic field, supposing we already know its coefficients. This time
        we introduce the alias $\zeta$ for the primitive element of the field:

        >>> from sympy import cyclotomic_poly
        >>> from sympy.abc import zeta
        >>> a5 = AlgebraicNumber(CRootOf(cyclotomic_poly(5), -1),
        ...                  [-1, -1, 0, 0], alias=zeta)
        >>> a5.as_poly().as_expr()
        -zeta**3 - zeta**2
        >>> a5.evalf()
        1.61803398874989

        (The index ``-1`` to ``CRootOf`` selects the complex root with the
        largest real and imaginary parts, which in this case is
        $\mathrm{e}^{2i\pi/5}$. See :py:class:`~.ComplexRootOf`.)

        Example (6): Building on the last example, construct the number
        $2 \phi \in \mathbb{Q}(\phi)$, where $\phi$ is the Golden Ratio:

        >>> from sympy.abc import phi
        >>> a6 = AlgebraicNumber(a5.to_root(), coeffs=[2, 0], alias=phi)
        >>> a6.as_poly().as_expr()
        2*phi
        >>> a6.primitive_element().evalf()
        1.61803398874989

        Note that we needed to use ``a5.to_root()``, since passing ``a5`` as
        the first argument would have constructed the number $2 \phi$ as an
        element of the field $\mathbb{Q}(\zeta)$:

        >>> a6_wrong = AlgebraicNumber(a5, coeffs=[2, 0])
        >>> a6_wrong.as_poly().as_expr()
        -2*zeta**3 - 2*zeta**2
        >>> a6_wrong.primitive_element().evalf()
        0.309016994374947 + 0.951056516295154*I

        """
        from sympy.polys.polyclasses import ANP, DMP
        from sympy.polys.numberfields import minimal_polynomial

        expr = sympify(expr)
        rep0 = None
        alias0 = None

        if isinstance(expr, (tuple, Tuple)):
            minpoly, root = expr

            if not minpoly.is_Poly:
                from sympy.polys.polytools import Poly
                minpoly = Poly(minpoly)
        elif expr.is_AlgebraicNumber:
            minpoly, root, rep0, alias0 = (expr.minpoly, expr.root,
                                           expr.rep, expr.alias)
        else:
            minpoly, root = minimal_polynomial(
                expr, args.get('gen'), polys=True), expr

        dom = minpoly.get_domain()

        if coeffs is not None:
            if not isinstance(coeffs, ANP):
                rep = DMP.from_sympy_list(sympify(coeffs), 0, dom)
                scoeffs = Tuple(*coeffs)
            else:
                rep = DMP.from_list(coeffs.to_list(), 0, dom)
                scoeffs = Tuple(*coeffs.to_list())

        else:
            rep = DMP.from_list([1, 0], 0, dom)
            scoeffs = Tuple(1, 0)

        if rep0 is not None:
            from sympy.polys.densetools import dup_compose
            c = dup_compose(rep.rep, rep0.rep, dom)
            rep = DMP.from_list(c, 0, dom)
            scoeffs = Tuple(*c)

        if rep.degree() >= minpoly.degree():
            rep = rep.rem(minpoly.rep)

        sargs = (root, scoeffs)

        alias = alias or alias0
        if alias is not None:
            from .symbol import Symbol
            if not isinstance(alias, Symbol):
                alias = Symbol(alias)
            sargs = sargs + (alias,)

        obj = Expr.__new__(cls, *sargs)

        obj.rep = rep
        obj.root = root
        obj.alias = alias
        obj.minpoly = minpoly

        obj._own_minpoly = None

        return obj

    def __hash__(self):
        return super().__hash__()

    def _eval_evalf(self, prec):
        return self.as_expr()._evalf(prec)

    @property
    def is_aliased(self):
        """Returns ``True`` if ``alias`` was set. """
        return self.alias is not None

    def as_poly(self, x=None):
        """Create a Poly instance from ``self``. """
        from sympy.polys.polytools import Poly, PurePoly
        if x is not None:
            return Poly.new(self.rep, x)
        else:
            if self.alias is not None:
                return Poly.new(self.rep, self.alias)
            else:
                from .symbol import Dummy
                return PurePoly.new(self.rep, Dummy('x'))

    def as_expr(self, x=None):
        """Create a Basic expression from ``self``. """
        return self.as_poly(x or self.root).as_expr().expand()

    def coeffs(self):
        """Returns all SymPy coefficients of an algebraic number. """
        return [ self.rep.dom.to_sympy(c) for c in self.rep.all_coeffs() ]

    def native_coeffs(self):
        """Returns all native coefficients of an algebraic number. """
        return self.rep.all_coeffs()

    def to_algebraic_integer(self):
        """Convert ``self`` to an algebraic integer. """
        from sympy.polys.polytools import Poly

        f = self.minpoly

        if f.LC() == 1:
            return self

        coeff = f.LC()**(f.degree() - 1)
        poly = f.compose(Poly(f.gen/f.LC()))

        minpoly = poly*coeff
        root = f.LC()*self.root

        return AlgebraicNumber((minpoly, root), self.coeffs())

    def _eval_simplify(self, **kwargs):
        from sympy.polys.rootoftools import CRootOf
        from sympy.polys import minpoly
        measure, ratio = kwargs['measure'], kwargs['ratio']
        for r in [r for r in self.minpoly.all_roots() if r.func != CRootOf]:
            if minpoly(self.root - r).is_Symbol:
                # use the matching root if it's simpler
                if measure(r) < ratio*measure(self.root):
                    return AlgebraicNumber(r)
        return self

    def field_element(self, coeffs):
        r"""
        Form another element of the same number field.

        Explanation
        ===========

        If we represent $\alpha \in \mathbb{Q}(\theta)$, form another element
        $\beta \in \mathbb{Q}(\theta)$ of the same number field.

        Parameters
        ==========

        coeffs : list, :py:class:`~.ANP`
            Like the *coeffs* arg to the class
            :py:meth:`constructor<.AlgebraicNumber.__new__>`, defines the
            new element as a polynomial in the primitive element.

            If a list, the elements should be integers or rational numbers.
            If an :py:class:`~.ANP`, we take its coefficients (using its
            :py:meth:`~.ANP.to_list()` method).

        Examples
        ========

        >>> from sympy import AlgebraicNumber, sqrt
        >>> a = AlgebraicNumber(sqrt(5), [-1, 1])
        >>> b = a.field_element([3, 2])
        >>> print(a)
        1 - sqrt(5)
        >>> print(b)
        2 + 3*sqrt(5)
        >>> print(b.primitive_element() == a.primitive_element())
        True

        See Also
        ========

        AlgebraicNumber
        """
        return AlgebraicNumber(
            (self.minpoly, self.root), coeffs=coeffs, alias=self.alias)

    @property
    def is_primitive_element(self):
        r"""
        Say whether this algebraic number $\alpha \in \mathbb{Q}(\theta)$ is
        equal to the primitive element $\theta$ for its field.
        """
        c = self.coeffs()
        # Second case occurs if self.minpoly is linear:
        return c == [1, 0] or c == [self.root]

    def primitive_element(self):
        r"""
        Get the primitive element $\theta$ for the number field
        $\mathbb{Q}(\theta)$ to which this algebraic number $\alpha$ belongs.

        Returns
        =======

        AlgebraicNumber

        """
        if self.is_primitive_element:
            return self
        return self.field_element([1, 0])

    def to_primitive_element(self, radicals=True):
        r"""
        Convert ``self`` to an :py:class:`~.AlgebraicNumber` instance that is
        equal to its own primitive element.

        Explanation
        ===========

        If we represent $\alpha \in \mathbb{Q}(\theta)$, $\alpha \neq \theta$,
        construct a new :py:class:`~.AlgebraicNumber` that represents
        $\alpha \in \mathbb{Q}(\alpha)$.

        Examples
        ========

        >>> from sympy import sqrt, to_number_field
        >>> from sympy.abc import x
        >>> a = to_number_field(sqrt(2), sqrt(2) + sqrt(3))

        The :py:class:`~.AlgebraicNumber` ``a`` represents the number
        $\sqrt{2}$ in the field $\mathbb{Q}(\sqrt{2} + \sqrt{3})$. Rendering
        ``a`` as a polynomial,

        >>> a.as_poly().as_expr(x)
        x**3/2 - 9*x/2

        reflects the fact that $\sqrt{2} = \theta^3/2 - 9 \theta/2$, where
        $\theta = \sqrt{2} + \sqrt{3}$.

        ``a`` is not equal to its own primitive element. Its minpoly

        >>> a.minpoly.as_poly().as_expr(x)
        x**4 - 10*x**2 + 1

        is that of $\theta$.

        Converting to a primitive element,

        >>> a_prim = a.to_primitive_element()
        >>> a_prim.minpoly.as_poly().as_expr(x)
        x**2 - 2

        we obtain an :py:class:`~.AlgebraicNumber` whose ``minpoly`` is that of
        the number itself.

        Parameters
        ==========

        radicals : boolean, optional (default=True)
            If ``True``, then we will try to return an
            :py:class:`~.AlgebraicNumber` whose ``root`` is an expression
            in radicals. If that is not possible (or if *radicals* is
            ``False``), ``root`` will be a :py:class:`~.ComplexRootOf`.

        Returns
        =======

        AlgebraicNumber

        See Also
        ========

        is_primitive_element

        """
        if self.is_primitive_element:
            return self
        m = self.minpoly_of_element()
        r = self.to_root(radicals=radicals)
        return AlgebraicNumber((m, r))

    def minpoly_of_element(self):
        r"""
        Compute the minimal polynomial for this algebraic number.

        Explanation
        ===========

        Recall that we represent an element $\alpha \in \mathbb{Q}(\theta)$.
        Our instance attribute ``self.minpoly`` is the minimal polynomial for
        our primitive element $\theta$. This method computes the minimal
        polynomial for $\alpha$.

        """
        if self._own_minpoly is None:
            if self.is_primitive_element:
                self._own_minpoly = self.minpoly
            else:
                from sympy.polys.numberfields.minpoly import minpoly
                theta = self.primitive_element()
                self._own_minpoly = minpoly(self.as_expr(theta), polys=True)
        return self._own_minpoly

    def to_root(self, radicals=True, minpoly=None):
        """
        Convert to an :py:class:`~.Expr` that is not an
        :py:class:`~.AlgebraicNumber`, specifically, either a
        :py:class:`~.ComplexRootOf`, or, optionally and where possible, an
        expression in radicals.

        Parameters
        ==========

        radicals : boolean, optional (default=True)
            If ``True``, then we will try to return the root as an expression
            in radicals. If that is not possible, we will return a
            :py:class:`~.ComplexRootOf`.

        minpoly : :py:class:`~.Poly`
            If the minimal polynomial for `self` has been pre-computed, it can
            be passed in order to save time.

        """
        if self.is_primitive_element and not isinstance(self.root, AlgebraicNumber):
            return self.root
        m = minpoly or self.minpoly_of_element()
        roots = m.all_roots(radicals=radicals)
        if len(roots) == 1:
            return roots[0]
        ex = self.as_expr()
        for b in roots:
            if m.same_root(b, ex):
                return b


class RationalConstant(Rational):
    """
    Abstract base class for rationals with specific behaviors

    Derived classes must define class attributes p and q and should probably all
    be singletons.
    """
    __slots__ = ()

    def __new__(cls):
        return AtomicExpr.__new__(cls)


class IntegerConstant(Integer):
    __slots__ = ()

    def __new__(cls):
        return AtomicExpr.__new__(cls)


class Zero(IntegerConstant, metaclass=Singleton):
    """The number zero.

    Zero is a singleton, and can be accessed by ``S.Zero``

    Examples
    ========

    >>> from sympy import S, Integer
    >>> Integer(0) is S.Zero
    True
    >>> 1/S.Zero
    zoo

    References
    ==========

    .. [1] https://en.wikipedia.org/wiki/Zero
    """

    p = 0
    q = 1
    is_positive = False
    is_negative = False
    is_zero = True
    is_number = True
    is_comparable = True

    __slots__ = ()

    def __getnewargs__(self):
        return ()

    @staticmethod
    def __abs__():
        return S.Zero

    @staticmethod
    def __neg__():
        return S.Zero

    def _eval_power(self, expt):
        if expt.is_extended_positive:
            return self
        if expt.is_extended_negative:
            return S.ComplexInfinity
        if expt.is_extended_real is False:
            return S.NaN
        if expt.is_zero:
            return S.One

        # infinities are already handled with pos and neg
        # tests above; now throw away leading numbers on Mul
        # exponent since 0**-x = zoo**x even when x == 0
        coeff, terms = expt.as_coeff_Mul()
        if coeff.is_negative:
            return S.ComplexInfinity**terms
        if coeff is not S.One:  # there is a Number to discard
            return self**terms

    def _eval_order(self, *symbols):
        # Order(0,x) -> 0
        return self

    def __bool__(self):
        return False


class One(IntegerConstant, metaclass=Singleton):
    """The number one.

    One is a singleton, and can be accessed by ``S.One``.

    Examples
    ========

    >>> from sympy import S, Integer
    >>> Integer(1) is S.One
    True

    References
    ==========

    .. [1] https://en.wikipedia.org/wiki/1_%28number%29
    """
    is_number = True
    is_positive = True

    p = 1
    q = 1

    __slots__ = ()

    def __getnewargs__(self):
        return ()

    @staticmethod
    def __abs__():
        return S.One

    @staticmethod
    def __neg__():
        return S.NegativeOne

    def _eval_power(self, expt):
        return self

    def _eval_order(self, *symbols):
        return

    @staticmethod
    def factors(limit=None, use_trial=True, use_rho=False, use_pm1=False,
                verbose=False, visual=False):
        if visual:
            return S.One
        else:
            return {}


class NegativeOne(IntegerConstant, metaclass=Singleton):
    """The number negative one.

    NegativeOne is a singleton, and can be accessed by ``S.NegativeOne``.

    Examples
    ========

    >>> from sympy import S, Integer
    >>> Integer(-1) is S.NegativeOne
    True

    See Also
    ========

    One

    References
    ==========

    .. [1] https://en.wikipedia.org/wiki/%E2%88%921_%28number%29

    """
    is_number = True

    p = -1
    q = 1

    __slots__ = ()

    def __getnewargs__(self):
        return ()

    @staticmethod
    def __abs__():
        return S.One

    @staticmethod
    def __neg__():
        return S.One

    def _eval_power(self, expt):
        if expt.is_odd:
            return S.NegativeOne
        if expt.is_even:
            return S.One
        if isinstance(expt, Number):
            if isinstance(expt, Float):
                return Float(-1.0)**expt
            if expt is S.NaN:
                return S.NaN
            if expt in (S.Infinity, S.NegativeInfinity):
                return S.NaN
            if expt is S.Half:
                return S.ImaginaryUnit
            if isinstance(expt, Rational):
                if expt.q == 2:
                    return S.ImaginaryUnit**Integer(expt.p)
                i, r = divmod(expt.p, expt.q)
                if i:
                    return self**i*self**Rational(r, expt.q)
        return


class Half(RationalConstant, metaclass=Singleton):
    """The rational number 1/2.

    Half is a singleton, and can be accessed by ``S.Half``.

    Examples
    ========

    >>> from sympy import S, Rational
    >>> Rational(1, 2) is S.Half
    True

    References
    ==========

    .. [1] https://en.wikipedia.org/wiki/One_half
    """
    is_number = True

    p = 1
    q = 2

    __slots__ = ()

    def __getnewargs__(self):
        return ()

    @staticmethod
    def __abs__():
        return S.Half


class Infinity(Number, metaclass=Singleton):
    r"""Positive infinite quantity.

    Explanation
    ===========

    In real analysis the symbol `\infty` denotes an unbounded
    limit: `x\to\infty` means that `x` grows without bound.

    Infinity is often used not only to define a limit but as a value
    in the affinely extended real number system.  Points labeled `+\infty`
    and `-\infty` can be added to the topological space of the real numbers,
    producing the two-point compactification of the real numbers.  Adding
    algebraic properties to this gives us the extended real numbers.

    Infinity is a singleton, and can be accessed by ``S.Infinity``,
    or can be imported as ``oo``.

    Examples
    ========

    >>> from sympy import oo, exp, limit, Symbol
    >>> 1 + oo
    oo
    >>> 42/oo
    0
    >>> x = Symbol('x')
    >>> limit(exp(x), x, oo)
    oo

    See Also
    ========

    NegativeInfinity, NaN

    References
    ==========

    .. [1] https://en.wikipedia.org/wiki/Infinity
    """

    is_commutative = True
    is_number = True
    is_complex = False
    is_extended_real = True
    is_infinite = True
    is_comparable = True
    is_extended_positive = True
    is_prime = False

    __slots__ = ()

    def __new__(cls):
        return AtomicExpr.__new__(cls)

    def _latex(self, printer):
        return r"\infty"

    def _eval_subs(self, old, new):
        if self == old:
            return new

    def _eval_evalf(self, prec=None):
        return Float('inf')

    def evalf(self, prec=None, **options):
        return self._eval_evalf(prec)

    @_sympifyit('other', NotImplemented)
    def __add__(self, other):
        if isinstance(other, Number) and global_parameters.evaluate:
            if other in (S.NegativeInfinity, S.NaN):
                return S.NaN
            return self
        return Number.__add__(self, other)
    __radd__ = __add__

    @_sympifyit('other', NotImplemented)
    def __sub__(self, other):
        if isinstance(other, Number) and global_parameters.evaluate:
            if other in (S.Infinity, S.NaN):
                return S.NaN
            return self
        return Number.__sub__(self, other)

    @_sympifyit('other', NotImplemented)
    def __rsub__(self, other):
        return (-self).__add__(other)

    @_sympifyit('other', NotImplemented)
    def __mul__(self, other):
        if isinstance(other, Number) and global_parameters.evaluate:
            if other.is_zero or other is S.NaN:
                return S.NaN
            if other.is_extended_positive:
                return self
            return S.NegativeInfinity
        return Number.__mul__(self, other)
    __rmul__ = __mul__

    @_sympifyit('other', NotImplemented)
    def __truediv__(self, other):
        if isinstance(other, Number) and global_parameters.evaluate:
            if other is S.Infinity or \
                other is S.NegativeInfinity or \
                    other is S.NaN:
                return S.NaN
            if other.is_extended_nonnegative:
                return self
            return S.NegativeInfinity
        return Number.__truediv__(self, other)

    def __abs__(self):
        return S.Infinity

    def __neg__(self):
        return S.NegativeInfinity

    def _eval_power(self, expt):
        """
        ``expt`` is symbolic object but not equal to 0 or 1.

        ================ ======= ==============================
        Expression       Result  Notes
        ================ ======= ==============================
        ``oo ** nan``    ``nan``
        ``oo ** -p``     ``0``   ``p`` is number, ``oo``
        ================ ======= ==============================

        See Also
        ========
        Pow
        NaN
        NegativeInfinity

        """
        if expt.is_extended_positive:
            return S.Infinity
        if expt.is_extended_negative:
            return S.Zero
        if expt is S.NaN:
            return S.NaN
        if expt is S.ComplexInfinity:
            return S.NaN
        if expt.is_extended_real is False and expt.is_number:
            from sympy.functions.elementary.complexes import re
            expt_real = re(expt)
            if expt_real.is_positive:
                return S.ComplexInfinity
            if expt_real.is_negative:
                return S.Zero
            if expt_real.is_zero:
                return S.NaN

            return self**expt.evalf()

    def _as_mpf_val(self, prec):
        return mlib.finf

    def __hash__(self):
        return super().__hash__()

    def __eq__(self, other):
        return other is S.Infinity or other == float('inf')

    def __ne__(self, other):
        return other is not S.Infinity and other != float('inf')

    __gt__ = Expr.__gt__
    __ge__ = Expr.__ge__
    __lt__ = Expr.__lt__
    __le__ = Expr.__le__

    @_sympifyit('other', NotImplemented)
    def __mod__(self, other):
        if not isinstance(other, Expr):
            return NotImplemented
        return S.NaN

    __rmod__ = __mod__

    def floor(self):
        return self

    def ceiling(self):
        return self

oo = S.Infinity


class NegativeInfinity(Number, metaclass=Singleton):
    """Negative infinite quantity.

    NegativeInfinity is a singleton, and can be accessed
    by ``S.NegativeInfinity``.

    See Also
    ========

    Infinity
    """

    is_extended_real = True
    is_complex = False
    is_commutative = True
    is_infinite = True
    is_comparable = True
    is_extended_negative = True
    is_number = True
    is_prime = False

    __slots__ = ()

    def __new__(cls):
        return AtomicExpr.__new__(cls)

    def _latex(self, printer):
        return r"-\infty"

    def _eval_subs(self, old, new):
        if self == old:
            return new

    def _eval_evalf(self, prec=None):
        return Float('-inf')

    def evalf(self, prec=None, **options):
        return self._eval_evalf(prec)

    @_sympifyit('other', NotImplemented)
    def __add__(self, other):
        if isinstance(other, Number) and global_parameters.evaluate:
            if other in (S.Infinity, S.NaN):
                return S.NaN
            return self
        return Number.__add__(self, other)
    __radd__ = __add__

    @_sympifyit('other', NotImplemented)
    def __sub__(self, other):
        if isinstance(other, Number) and global_parameters.evaluate:
            if other in (S.NegativeInfinity, S.NaN):
                return S.NaN
            return self
        return Number.__sub__(self, other)

    @_sympifyit('other', NotImplemented)
    def __rsub__(self, other):
        return (-self).__add__(other)

    @_sympifyit('other', NotImplemented)
    def __mul__(self, other):
        if isinstance(other, Number) and global_parameters.evaluate:
            if other.is_zero or other is S.NaN:
                return S.NaN
            if other.is_extended_positive:
                return self
            return S.Infinity
        return Number.__mul__(self, other)
    __rmul__ = __mul__

    @_sympifyit('other', NotImplemented)
    def __truediv__(self, other):
        if isinstance(other, Number) and global_parameters.evaluate:
            if other is S.Infinity or \
                other is S.NegativeInfinity or \
                    other is S.NaN:
                return S.NaN
            if other.is_extended_nonnegative:
                return self
            return S.Infinity
        return Number.__truediv__(self, other)

    def __abs__(self):
        return S.Infinity

    def __neg__(self):
        return S.Infinity

    def _eval_power(self, expt):
        """
        ``expt`` is symbolic object but not equal to 0 or 1.

        ================ ======= ==============================
        Expression       Result  Notes
        ================ ======= ==============================
        ``(-oo) ** nan`` ``nan``
        ``(-oo) ** oo``  ``nan``
        ``(-oo) ** -oo`` ``nan``
        ``(-oo) ** e``   ``oo``  ``e`` is positive even integer
        ``(-oo) ** o``   ``-oo`` ``o`` is positive odd integer
        ================ ======= ==============================

        See Also
        ========

        Infinity
        Pow
        NaN

        """
        if expt.is_number:
            if expt is S.NaN or \
                expt is S.Infinity or \
                    expt is S.NegativeInfinity:
                return S.NaN

            if isinstance(expt, Integer) and expt.is_extended_positive:
                if expt.is_odd:
                    return S.NegativeInfinity
                else:
                    return S.Infinity

            inf_part = S.Infinity**expt
            s_part = S.NegativeOne**expt
            if inf_part == 0 and s_part.is_finite:
                return inf_part
            if (inf_part is S.ComplexInfinity and
                    s_part.is_finite and not s_part.is_zero):
                return S.ComplexInfinity
            return s_part*inf_part

    def _as_mpf_val(self, prec):
        return mlib.fninf

    def __hash__(self):
        return super().__hash__()

    def __eq__(self, other):
        return other is S.NegativeInfinity or other == float('-inf')

    def __ne__(self, other):
        return other is not S.NegativeInfinity and other != float('-inf')

    __gt__ = Expr.__gt__
    __ge__ = Expr.__ge__
    __lt__ = Expr.__lt__
    __le__ = Expr.__le__

    @_sympifyit('other', NotImplemented)
    def __mod__(self, other):
        if not isinstance(other, Expr):
            return NotImplemented
        return S.NaN

    __rmod__ = __mod__

    def floor(self):
        return self

    def ceiling(self):
        return self

    def as_powers_dict(self):
        return {S.NegativeOne: 1, S.Infinity: 1}


class NaN(Number, metaclass=Singleton):
    """
    Not a Number.

    Explanation
    ===========

    This serves as a place holder for numeric values that are indeterminate.
    Most operations on NaN, produce another NaN.  Most indeterminate forms,
    such as ``0/0`` or ``oo - oo` produce NaN.  Two exceptions are ``0**0``
    and ``oo**0``, which all produce ``1`` (this is consistent with Python's
    float).

    NaN is loosely related to floating point nan, which is defined in the
    IEEE 754 floating point standard, and corresponds to the Python
    ``float('nan')``.  Differences are noted below.

    NaN is mathematically not equal to anything else, even NaN itself.  This
    explains the initially counter-intuitive results with ``Eq`` and ``==`` in
    the examples below.

    NaN is not comparable so inequalities raise a TypeError.  This is in
    contrast with floating point nan where all inequalities are false.

    NaN is a singleton, and can be accessed by ``S.NaN``, or can be imported
    as ``nan``.

    Examples
    ========

    >>> from sympy import nan, S, oo, Eq
    >>> nan is S.NaN
    True
    >>> oo - oo
    nan
    >>> nan + 1
    nan
    >>> Eq(nan, nan)   # mathematical equality
    False
    >>> nan == nan     # structural equality
    True

    References
    ==========

    .. [1] https://en.wikipedia.org/wiki/NaN

    """
    is_commutative = True
    is_extended_real = None
    is_real = None
    is_rational = None
    is_algebraic = None
    is_transcendental = None
    is_integer = None
    is_comparable = False
    is_finite = None
    is_zero = None
    is_prime = None
    is_positive = None
    is_negative = None
    is_number = True

    __slots__ = ()

    def __new__(cls):
        return AtomicExpr.__new__(cls)

    def _latex(self, printer):
        return r"\text{NaN}"

    def __neg__(self):
        return self

    @_sympifyit('other', NotImplemented)
    def __add__(self, other):
        return self

    @_sympifyit('other', NotImplemented)
    def __sub__(self, other):
        return self

    @_sympifyit('other', NotImplemented)
    def __mul__(self, other):
        return self

    @_sympifyit('other', NotImplemented)
    def __truediv__(self, other):
        return self

    def floor(self):
        return self

    def ceiling(self):
        return self

    def _as_mpf_val(self, prec):
        return _mpf_nan

    def __hash__(self):
        return super().__hash__()

    def __eq__(self, other):
        # NaN is structurally equal to another NaN
        return other is S.NaN

    def __ne__(self, other):
        return other is not S.NaN

    # Expr will _sympify and raise TypeError
    __gt__ = Expr.__gt__
    __ge__ = Expr.__ge__
    __lt__ = Expr.__lt__
    __le__ = Expr.__le__

nan = S.NaN

@dispatch(NaN, Expr) # type:ignore
def _eval_is_eq(a, b): # noqa:F811
    return False


class ComplexInfinity(AtomicExpr, metaclass=Singleton):
    r"""Complex infinity.

    Explanation
    ===========

    In complex analysis the symbol `\tilde\infty`, called "complex
    infinity", represents a quantity with infinite magnitude, but
    undetermined complex phase.

    ComplexInfinity is a singleton, and can be accessed by
    ``S.ComplexInfinity``, or can be imported as ``zoo``.

    Examples
    ========

    >>> from sympy import zoo
    >>> zoo + 42
    zoo
    >>> 42/zoo
    0
    >>> zoo + zoo
    nan
    >>> zoo*zoo
    zoo

    See Also
    ========

    Infinity
    """

    is_commutative = True
    is_infinite = True
    is_number = True
    is_prime = False
    is_complex = False
    is_extended_real = False

    kind = NumberKind

    __slots__ = ()

    def __new__(cls):
        return AtomicExpr.__new__(cls)

    def _latex(self, printer):
        return r"\tilde{\infty}"

    @staticmethod
    def __abs__():
        return S.Infinity

    def floor(self):
        return self

    def ceiling(self):
        return self

    @staticmethod
    def __neg__():
        return S.ComplexInfinity

    def _eval_power(self, expt):
        if expt is S.ComplexInfinity:
            return S.NaN

        if isinstance(expt, Number):
            if expt.is_zero:
                return S.NaN
            else:
                if expt.is_positive:
                    return S.ComplexInfinity
                else:
                    return S.Zero


zoo = S.ComplexInfinity


class NumberSymbol(AtomicExpr):

    is_commutative = True
    is_finite = True
    is_number = True

    __slots__ = ()

    is_NumberSymbol = True

    kind = NumberKind

    def __new__(cls):
        return AtomicExpr.__new__(cls)

    def approximation(self, number_cls):
        """ Return an interval with number_cls endpoints
        that contains the value of NumberSymbol.
        If not implemented, then return None.
        """

    def _eval_evalf(self, prec):
        return Float._new(self._as_mpf_val(prec), prec)

    def __eq__(self, other):
        try:
            other = _sympify(other)
        except SympifyError:
            return NotImplemented
        if self is other:
            return True
        if other.is_Number and self.is_irrational:
            return False

        return False    # NumberSymbol != non-(Number|self)

    def __ne__(self, other):
        return not self == other

    def __le__(self, other):
        if self is other:
            return S.true
        return Expr.__le__(self, other)

    def __ge__(self, other):
        if self is other:
            return S.true
        return Expr.__ge__(self, other)

    def __int__(self):
        # subclass with appropriate return value
        raise NotImplementedError

    def __hash__(self):
        return super().__hash__()


class Exp1(NumberSymbol, metaclass=Singleton):
    r"""The `e` constant.

    Explanation
    ===========

    The transcendental number `e = 2.718281828\ldots` is the base of the
    natural logarithm and of the exponential function, `e = \exp(1)`.
    Sometimes called Euler's number or Napier's constant.

    Exp1 is a singleton, and can be accessed by ``S.Exp1``,
    or can be imported as ``E``.

    Examples
    ========

    >>> from sympy import exp, log, E
    >>> E is exp(1)
    True
    >>> log(E)
    1

    References
    ==========

    .. [1] https://en.wikipedia.org/wiki/E_%28mathematical_constant%29
    """

    is_real = True
    is_positive = True
    is_negative = False  # XXX Forces is_negative/is_nonnegative
    is_irrational = True
    is_number = True
    is_algebraic = False
    is_transcendental = True

    __slots__ = ()

    def _latex(self, printer):
        return r"e"

    @staticmethod
    def __abs__():
        return S.Exp1

    def __int__(self):
        return 2

    def _as_mpf_val(self, prec):
        return mpf_e(prec)

    def approximation_interval(self, number_cls):
        if issubclass(number_cls, Integer):
            return (Integer(2), Integer(3))
        elif issubclass(number_cls, Rational):
            pass

    def _eval_power(self, expt):
        if global_parameters.exp_is_pow:
            return self._eval_power_exp_is_pow(expt)
        else:
            from sympy.functions.elementary.exponential import exp
            return exp(expt)

    def _eval_power_exp_is_pow(self, arg):
        if arg.is_Number:
            if arg is oo:
                return oo
            elif arg == -oo:
                return S.Zero
        from sympy.functions.elementary.exponential import log
        if isinstance(arg, log):
            return arg.args[0]

        # don't autoexpand Pow or Mul (see the issue 3351):
        elif not arg.is_Add:
            Ioo = I*oo
            if arg in [Ioo, -Ioo]:
                return nan

            coeff = arg.coeff(pi*I)
            if coeff:
                if (2*coeff).is_integer:
                    if coeff.is_even:
                        return S.One
                    elif coeff.is_odd:
                        return S.NegativeOne
                    elif (coeff + S.Half).is_even:
                        return -I
                    elif (coeff + S.Half).is_odd:
                        return I
                elif coeff.is_Rational:
                    ncoeff = coeff % 2 # restrict to [0, 2pi)
                    if ncoeff > 1: # restrict to (-pi, pi]
                        ncoeff -= 2
                    if ncoeff != coeff:
                        return S.Exp1**(ncoeff*S.Pi*S.ImaginaryUnit)

            # Warning: code in risch.py will be very sensitive to changes
            # in this (see DifferentialExtension).

            # look for a single log factor

            coeff, terms = arg.as_coeff_Mul()

            # but it can't be multiplied by oo
            if coeff in (oo, -oo):
                return

            coeffs, log_term = [coeff], None
            for term in Mul.make_args(terms):
                if isinstance(term, log):
                    if log_term is None:
                        log_term = term.args[0]
                    else:
                        return
                elif term.is_comparable:
                    coeffs.append(term)
                else:
                    return

            return log_term**Mul(*coeffs) if log_term else None
        elif arg.is_Add:
            out = []
            add = []
            argchanged = False
            for a in arg.args:
                if a is S.One:
                    add.append(a)
                    continue
                newa = self**a
                if isinstance(newa, Pow) and newa.base is self:
                    if newa.exp != a:
                        add.append(newa.exp)
                        argchanged = True
                    else:
                        add.append(a)
                else:
                    out.append(newa)
            if out or argchanged:
                return Mul(*out)*Pow(self, Add(*add), evaluate=False)
        elif arg.is_Matrix:
            return arg.exp()

    def _eval_rewrite_as_sin(self, **kwargs):
        from sympy.functions.elementary.trigonometric import sin
        return sin(I + S.Pi/2) - I*sin(I)

    def _eval_rewrite_as_cos(self, **kwargs):
        from sympy.functions.elementary.trigonometric import cos
        return cos(I) + I*cos(I + S.Pi/2)

E = S.Exp1


class Pi(NumberSymbol, metaclass=Singleton):
    r"""The `\pi` constant.

    Explanation
    ===========

    The transcendental number `\pi = 3.141592654\ldots` represents the ratio
    of a circle's circumference to its diameter, the area of the unit circle,
    the half-period of trigonometric functions, and many other things
    in mathematics.

    Pi is a singleton, and can be accessed by ``S.Pi``, or can
    be imported as ``pi``.

    Examples
    ========

    >>> from sympy import S, pi, oo, sin, exp, integrate, Symbol
    >>> S.Pi
    pi
    >>> pi > 3
    True
    >>> pi.is_irrational
    True
    >>> x = Symbol('x')
    >>> sin(x + 2*pi)
    sin(x)
    >>> integrate(exp(-x**2), (x, -oo, oo))
    sqrt(pi)

    References
    ==========

    .. [1] https://en.wikipedia.org/wiki/Pi
    """

    is_real = True
    is_positive = True
    is_negative = False
    is_irrational = True
    is_number = True
    is_algebraic = False
    is_transcendental = True

    __slots__ = ()

    def _latex(self, printer):
        return r"\pi"

    @staticmethod
    def __abs__():
        return S.Pi

    def __int__(self):
        return 3

    def _as_mpf_val(self, prec):
        return mpf_pi(prec)

    def approximation_interval(self, number_cls):
        if issubclass(number_cls, Integer):
            return (Integer(3), Integer(4))
        elif issubclass(number_cls, Rational):
            return (Rational(223, 71, 1), Rational(22, 7, 1))

pi = S.Pi


class GoldenRatio(NumberSymbol, metaclass=Singleton):
    r"""The golden ratio, `\phi`.

    Explanation
    ===========

    `\phi = \frac{1 + \sqrt{5}}{2}` is an algebraic number.  Two quantities
    are in the golden ratio if their ratio is the same as the ratio of
    their sum to the larger of the two quantities, i.e. their maximum.

    GoldenRatio is a singleton, and can be accessed by ``S.GoldenRatio``.

    Examples
    ========

    >>> from sympy import S
    >>> S.GoldenRatio > 1
    True
    >>> S.GoldenRatio.expand(func=True)
    1/2 + sqrt(5)/2
    >>> S.GoldenRatio.is_irrational
    True

    References
    ==========

    .. [1] https://en.wikipedia.org/wiki/Golden_ratio
    """

    is_real = True
    is_positive = True
    is_negative = False
    is_irrational = True
    is_number = True
    is_algebraic = True
    is_transcendental = False

    __slots__ = ()

    def _latex(self, printer):
        return r"\phi"

    def __int__(self):
        return 1

    def _as_mpf_val(self, prec):
         # XXX track down why this has to be increased
        rv = mlib.from_man_exp(phi_fixed(prec + 10), -prec - 10)
        return mpf_norm(rv, prec)

    def _eval_expand_func(self, **hints):
        from sympy.functions.elementary.miscellaneous import sqrt
        return S.Half + S.Half*sqrt(5)

    def approximation_interval(self, number_cls):
        if issubclass(number_cls, Integer):
            return (S.One, Rational(2))
        elif issubclass(number_cls, Rational):
            pass

    _eval_rewrite_as_sqrt = _eval_expand_func


class TribonacciConstant(NumberSymbol, metaclass=Singleton):
    r"""The tribonacci constant.

    Explanation
    ===========

    The tribonacci numbers are like the Fibonacci numbers, but instead
    of starting with two predetermined terms, the sequence starts with
    three predetermined terms and each term afterwards is the sum of the
    preceding three terms.

    The tribonacci constant is the ratio toward which adjacent tribonacci
    numbers tend. It is a root of the polynomial `x^3 - x^2 - x - 1 = 0`,
    and also satisfies the equation `x + x^{-3} = 2`.

    TribonacciConstant is a singleton, and can be accessed
    by ``S.TribonacciConstant``.

    Examples
    ========

    >>> from sympy import S
    >>> S.TribonacciConstant > 1
    True
    >>> S.TribonacciConstant.expand(func=True)
    1/3 + (19 - 3*sqrt(33))**(1/3)/3 + (3*sqrt(33) + 19)**(1/3)/3
    >>> S.TribonacciConstant.is_irrational
    True
    >>> S.TribonacciConstant.n(20)
    1.8392867552141611326

    References
    ==========

    .. [1] https://en.wikipedia.org/wiki/Generalizations_of_Fibonacci_numbers#Tribonacci_numbers
    """

    is_real = True
    is_positive = True
    is_negative = False
    is_irrational = True
    is_number = True
    is_algebraic = True
    is_transcendental = False

    __slots__ = ()

    def _latex(self, printer):
        return r"\text{TribonacciConstant}"

    def __int__(self):
        return 1

    def _eval_evalf(self, prec):
        rv = self._eval_expand_func(function=True)._eval_evalf(prec + 4)
        return Float(rv, precision=prec)

    def _eval_expand_func(self, **hints):
        from sympy.functions.elementary.miscellaneous import cbrt, sqrt
        return (1 + cbrt(19 - 3*sqrt(33)) + cbrt(19 + 3*sqrt(33))) / 3

    def approximation_interval(self, number_cls):
        if issubclass(number_cls, Integer):
            return (S.One, Rational(2))
        elif issubclass(number_cls, Rational):
            pass

    _eval_rewrite_as_sqrt = _eval_expand_func


class EulerGamma(NumberSymbol, metaclass=Singleton):
    r"""The Euler-Mascheroni constant.

    Explanation
    ===========

    `\gamma = 0.5772157\ldots` (also called Euler's constant) is a mathematical
    constant recurring in analysis and number theory.  It is defined as the
    limiting difference between the harmonic series and the
    natural logarithm:

    .. math:: \gamma = \lim\limits_{n\to\infty}
              \left(\sum\limits_{k=1}^n\frac{1}{k} - \ln n\right)

    EulerGamma is a singleton, and can be accessed by ``S.EulerGamma``.

    Examples
    ========

    >>> from sympy import S
    >>> S.EulerGamma.is_irrational
    >>> S.EulerGamma > 0
    True
    >>> S.EulerGamma > 1
    False

    References
    ==========

    .. [1] https://en.wikipedia.org/wiki/Euler%E2%80%93Mascheroni_constant
    """

    is_real = True
    is_positive = True
    is_negative = False
    is_irrational = None
    is_number = True

    __slots__ = ()

    def _latex(self, printer):
        return r"\gamma"

    def __int__(self):
        return 0

    def _as_mpf_val(self, prec):
         # XXX track down why this has to be increased
        v = mlib.libhyper.euler_fixed(prec + 10)
        rv = mlib.from_man_exp(v, -prec - 10)
        return mpf_norm(rv, prec)

    def approximation_interval(self, number_cls):
        if issubclass(number_cls, Integer):
            return (S.Zero, S.One)
        elif issubclass(number_cls, Rational):
            return (S.Half, Rational(3, 5, 1))


class Catalan(NumberSymbol, metaclass=Singleton):
    r"""Catalan's constant.

    Explanation
    ===========

    $G = 0.91596559\ldots$ is given by the infinite series

    .. math:: G = \sum_{k=0}^{\infty} \frac{(-1)^k}{(2k+1)^2}

    Catalan is a singleton, and can be accessed by ``S.Catalan``.

    Examples
    ========

    >>> from sympy import S
    >>> S.Catalan.is_irrational
    >>> S.Catalan > 0
    True
    >>> S.Catalan > 1
    False

    References
    ==========

    .. [1] https://en.wikipedia.org/wiki/Catalan%27s_constant
    """

    is_real = True
    is_positive = True
    is_negative = False
    is_irrational = None
    is_number = True

    __slots__ = ()

    def __int__(self):
        return 0

    def _as_mpf_val(self, prec):
        # XXX track down why this has to be increased
        v = mlib.catalan_fixed(prec + 10)
        rv = mlib.from_man_exp(v, -prec - 10)
        return mpf_norm(rv, prec)

    def approximation_interval(self, number_cls):
        if issubclass(number_cls, Integer):
            return (S.Zero, S.One)
        elif issubclass(number_cls, Rational):
            return (Rational(9, 10, 1), S.One)

    def _eval_rewrite_as_Sum(self, k_sym=None, symbols=None, **hints):
        if (k_sym is not None) or (symbols is not None):
            return self
        from .symbol import Dummy
        from sympy.concrete.summations import Sum
        k = Dummy('k', integer=True, nonnegative=True)
        return Sum(S.NegativeOne**k / (2*k+1)**2, (k, 0, S.Infinity))

    def _latex(self, printer):
        return "G"


class ImaginaryUnit(AtomicExpr, metaclass=Singleton):
    r"""The imaginary unit, `i = \sqrt{-1}`.

    I is a singleton, and can be accessed by ``S.I``, or can be
    imported as ``I``.

    Examples
    ========

    >>> from sympy import I, sqrt
    >>> sqrt(-1)
    I
    >>> I*I
    -1
    >>> 1/I
    -I

    References
    ==========

    .. [1] https://en.wikipedia.org/wiki/Imaginary_unit
    """

    is_commutative = True
    is_imaginary = True
    is_finite = True
    is_number = True
    is_algebraic = True
    is_transcendental = False

    kind = NumberKind

    __slots__ = ()

    def _latex(self, printer):
        return printer._settings['imaginary_unit_latex']

    @staticmethod
    def __abs__():
        return S.One

    def _eval_evalf(self, prec):
        return self

    def _eval_conjugate(self):
        return -S.ImaginaryUnit

    def _eval_power(self, expt):
        """
        b is I = sqrt(-1)
        e is symbolic object but not equal to 0, 1

        I**r -> (-1)**(r/2) -> exp(r/2*Pi*I) -> sin(Pi*r/2) + cos(Pi*r/2)*I, r is decimal
        I**0 mod 4 -> 1
        I**1 mod 4 -> I
        I**2 mod 4 -> -1
        I**3 mod 4 -> -I
        """

        if isinstance(expt, Integer):
            expt = expt % 4
            if expt == 0:
                return S.One
            elif expt == 1:
                return S.ImaginaryUnit
            elif expt == 2:
                return S.NegativeOne
            elif expt == 3:
                return -S.ImaginaryUnit
        if isinstance(expt, Rational):
            i, r = divmod(expt, 2)
            rv = Pow(S.ImaginaryUnit, r, evaluate=False)
            if i % 2:
                return Mul(S.NegativeOne, rv, evaluate=False)
            return rv

    def as_base_exp(self):
        return S.NegativeOne, S.Half

    @property
    def _mpc_(self):
        return (Float(0)._mpf_, Float(1)._mpf_)


I = S.ImaginaryUnit


def equal_valued(x, y):
    """Compare expressions treating plain floats as rationals.

    Examples
    ========

    >>> from sympy import S, symbols, Rational, Float
    >>> from sympy.core.numbers import equal_valued
    >>> equal_valued(1, 2)
    False
    >>> equal_valued(1, 1)
    True

    In SymPy expressions with Floats compare unequal to corresponding
    expressions with rationals:

    >>> x = symbols('x')
    >>> x**2 == x**2.0
    False

    However an individual Float compares equal to a Rational:

    >>> Rational(1, 2) == Float(0.5)
    True

    In a future version of SymPy this might change so that Rational and Float
    compare unequal. This function provides the behavior currently expected of
    ``==`` so that it could still be used if the behavior of ``==`` were to
    change in future.

    >>> equal_valued(1, 1.0) # Float vs Rational
    True
    >>> equal_valued(S(1).n(3), S(1).n(5)) # Floats of different precision
    True

    Explanation
    ===========

    In future SymPy verions Float and Rational might compare unequal and floats
    with different precisions might compare unequal. In that context a function
    is needed that can check if a number is equal to 1 or 0 etc. The idea is
    that instead of testing ``if x == 1:`` if we want to accept floats like
    ``1.0`` as well then the test can be written as ``if equal_valued(x, 1):``
    or ``if equal_valued(x, 2):``. Since this function is intended to be used
    in situations where one or both operands are expected to be concrete
    numbers like 1 or 0 the function does not recurse through the args of any
    compound expression to compare any nested floats.

    References
    ==========

    .. [1] https://github.com/sympy/sympy/pull/20033
    """
    x = _sympify(x)
    y = _sympify(y)

    # Handle everything except Float/Rational first
    if not x.is_Float and not y.is_Float:
        return x == y
    elif x.is_Float and y.is_Float:
        # Compare values without regard for precision
        return x._mpf_ == y._mpf_
    elif x.is_Float:
        x, y = y, x
    if not x.is_Rational:
        return False

    # Now y is Float and x is Rational. A simple approach at this point would
    # just be x == Rational(y) but if y has a large exponent creating a
    # Rational could be prohibitively expensive.

    sign, man, exp, _ = y._mpf_
    p, q = x.p, x.q

    if sign:
        man = -man

    if exp == 0:
        # y odd integer
        return q == 1 and man == p
    elif exp > 0:
        # y even integer
        if q != 1:
            return False
        if p.bit_length() != man.bit_length() + exp:
            return False
        return man << exp == p
    else:
        # y non-integer. Need p == man and q == 2**-exp
        if p != man:
            return False
        neg_exp = -exp
        if q.bit_length() - 1 != neg_exp:
            return False
        return (1 << neg_exp) == q


@dispatch(Tuple, Number) # type:ignore
def _eval_is_eq(self, other): # noqa: F811
    return False


def sympify_fractions(f):
    return Rational(f.numerator, f.denominator, 1)

_sympy_converter[fractions.Fraction] = sympify_fractions


if gmpy is not None:

    def sympify_mpz(x):
        return Integer(int(x))

    def sympify_mpq(x):
        return Rational(int(x.numerator), int(x.denominator))

    _sympy_converter[type(gmpy.mpz(1))] = sympify_mpz
    _sympy_converter[type(gmpy.mpq(1, 2))] = sympify_mpq


if flint is not None:

    def sympify_fmpz(x):
        return Integer(int(x))

    def sympify_fmpq(x):
        return Rational(int(x.numerator), int(x.denominator))

    _sympy_converter[type(flint.fmpz(1))] = sympify_fmpz
    _sympy_converter[type(flint.fmpq(1, 2))] = sympify_fmpq


def sympify_mpmath_mpq(x):
    p, q = x._mpq_
    return Rational(p, q, 1)

_sympy_converter[type(mpmath.rational.mpq(1, 2))] = sympify_mpmath_mpq


def sympify_mpmath(x):
    return Expr._from_mpmath(x, x.context.prec)

_sympy_converter[mpnumeric] = sympify_mpmath


def sympify_complex(a):
    real, imag = list(map(sympify, (a.real, a.imag)))
    return real + S.ImaginaryUnit*imag

_sympy_converter[complex] = sympify_complex

from .power import Pow
from .mul import Mul
Mul.identity = One()
from .add import Add
Add.identity = Zero()


def _register_classes():
    numbers.Number.register(Number)
    numbers.Real.register(Float)
    numbers.Rational.register(Rational)
    numbers.Integral.register(Integer)

_register_classes()

_illegal = (S.NaN, S.Infinity, S.NegativeInfinity, S.ComplexInfinity)<|MERGE_RESOLUTION|>--- conflicted
+++ resolved
@@ -4,12 +4,6 @@
 import decimal
 import fractions
 import math
-<<<<<<< HEAD
-import sys
-from functools import lru_cache
-=======
-import re as regex
->>>>>>> 1ff3b2d0
 
 from .containers import Tuple
 from .sympify import (SympifyError, _sympy_converter, sympify, _convert_numpy_types,
@@ -20,11 +14,7 @@
 from .evalf import pure_complex
 from .cache import cacheit, clear_cache
 from .decorators import _sympifyit
-<<<<<<< HEAD
-from .intfunc import num_digits
-=======
 from .intfunc import num_digits, igcd, ilcm, mod_inverse, integer_log, integer_nthroot
->>>>>>> 1ff3b2d0
 from .logic import fuzzy_not
 from .kind import NumberKind
 from sympy.external.gmpy import SYMPY_INTS, gmpy, flint
@@ -824,10 +814,8 @@
                     isint = '.' not in num
                     num, dps = _decimal_to_Rational_prec(Num)
                     if num.is_Integer and isint:
-<<<<<<< HEAD
-                        # without dec, e-notation is short for int
-=======
->>>>>>> 1ff3b2d0
+                        # 12e3 is shorthand for int, not float;
+                        # 12.e3 would be the float version
                         dps = max(dps, num_digits(num))
                     dps = max(15, dps)
                     precision = dps_to_prec(dps)
