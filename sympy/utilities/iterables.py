--- conflicted
+++ resolved
@@ -3,11 +3,8 @@
     combinations, combinations_with_replacement, permutations,
     product
 )
-<<<<<<< HEAD
 
 # For backwards compatibility
-=======
->>>>>>> a32bcf31
 from itertools import product as cartes # noqa: F401
 import random
 from operator import gt
