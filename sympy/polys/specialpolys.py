--- conflicted
+++ resolved
@@ -1,11 +1,7 @@
 """Functions for generating interesting polynomials, e.g. for benchmarking. """
 
-<<<<<<< HEAD
-from sympy.core import S, Add, Mul, Symbol, Rational, sympify, symbols
-=======
 from sympy.core import Add, Mul, Symbol, Rational, sympify, Dummy, symbols
 from sympy.core.singleton import S
->>>>>>> c9470ac4
 
 from sympy.polys.polytools import Poly, PurePoly
 from sympy.polys.polyutils import _analyze_gens
@@ -77,13 +73,7 @@
     if x is not None:
         poly = Poly.new(poly, x)
     else:
-<<<<<<< HEAD
-        x = Symbol('x', dummy=True)
-
-    poly = Poly.new(DMP(dup_zz_cyclotomic_poly(int(n), ZZ), ZZ), x)
-=======
         poly = PurePoly.new(poly, Dummy('x'))
->>>>>>> c9470ac4
 
     if not args.get('polys', False):
         return poly.as_expr()
@@ -111,11 +101,7 @@
     poly = Poly(dup_random(n, inf, sup, domain), x, domain=domain)
 
     if not polys:
-<<<<<<< HEAD
-        return poly.as_basic()
-=======
         return poly.as_expr()
->>>>>>> c9470ac4
     else:
         return poly
 
@@ -123,17 +109,10 @@
 def interpolating_poly(n, x, X='x', Y='y'):
     """Construct Lagrange interpolating polynomial for ``n`` data points. """
     if isinstance(X, str):
-<<<<<<< HEAD
-        X = symbols("%s:%s" % (xn, n))
-
-    if isinstance(Y, str):
-        Y = symbols("%s:%s" % (yn, n))
-=======
         X = symbols("%s:%s" % (X, n))
 
     if isinstance(Y, str):
         Y = symbols("%s:%s" % (Y, n))
->>>>>>> c9470ac4
 
     coeffs = []
 
