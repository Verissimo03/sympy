from __future__ import print_function, division

from sympy.core import sympify
from sympy.core.add import Add
from sympy.core.function import Lambda, Function, ArgumentIndexError
from sympy.core.cache import cacheit
from sympy.core.numbers import Integer
from sympy.core.power import Pow
from sympy.core.singleton import S
from sympy.core.symbol import Wild, Dummy
from sympy.core.mul import Mul
from sympy.core.logic import fuzzy_not

from sympy.functions.combinatorial.factorials import factorial
from sympy.functions.elementary.miscellaneous import sqrt
from sympy.ntheory import multiplicity, perfect_power
from sympy.core.compatibility import range

# NOTE IMPORTANT
# The series expansion code in this file is an important part of the gruntz
# algorithm for determining limits. _eval_nseries has to return a generalized
# power series with coefficients in C(log(x), log).
# In more detail, the result of _eval_nseries(self, x, n) must be
#   c_0*x**e_0 + ... (finitely many terms)
# where e_i are numbers (not necessarily integers) and c_i involve only
# numbers, the function log, and log(x). [This also means it must not contain
# log(x(1+p)), this *has* to be expanded to log(x)+log(1+p) if x.is_positive and
# p.is_positive.]


class ExpBase(Function):

    unbranched = True

    def inverse(self, argindex=1):
        """
        Returns the inverse function of ``exp(x)``.
        """
        return log

    def as_numer_denom(self):
        """
        Returns this with a positive exponent as a 2-tuple (a fraction).

        Examples
        ========

        >>> from sympy.functions import exp
        >>> from sympy.abc import x
        >>> exp(-x).as_numer_denom()
        (1, exp(x))
        >>> exp(x).as_numer_denom()
        (exp(x), 1)
        """
        # this should be the same as Pow.as_numer_denom wrt
        # exponent handling
        exp = self.exp
        neg_exp = exp.is_negative
        if not neg_exp and not (-exp).is_negative:
            neg_exp = _coeff_isneg(exp)
        if neg_exp:
            return S.One, self.func(-exp)
        return self, S.One

    @property
    def exp(self):
        """
        Returns the exponent of the function.
        """
        return self.args[0]

    def as_base_exp(self):
        """
        Returns the 2-tuple (base, exponent).
        """
        return self.func(1), Mul(*self.args)

    def _eval_conjugate(self):
        return self.func(self.args[0].conjugate())

    def _eval_is_finite(self):
        arg = self.args[0]
        if arg.is_infinite:
            if arg.is_negative:
                return True
            if arg.is_positive:
                return False
        if arg.is_finite:
            return True

    def _eval_is_rational(self):
        s = self.func(*self.args)
        if s.func == self.func:
            if s.exp is S.Zero:
                return True
            elif s.exp.is_rational and fuzzy_not(s.exp.is_zero):
                return False
        else:
            return s.is_rational

    def _eval_is_zero(self):
        return (self.args[0] is S.NegativeInfinity)

    def _eval_power(self, other):
        """exp(arg)**e -> exp(arg*e) if assumptions allow it.
        """
        b, e = self.as_base_exp()
        return Pow._eval_power(Pow(b, e, evaluate=False), other)

    def _eval_expand_power_exp(self, **hints):
        arg = self.args[0]
        if arg.is_Add and arg.is_commutative:
            expr = 1
            for x in arg.args:
                expr *= self.func(x)
            return expr
        return self.func(arg)


class exp_polar(ExpBase):
    r"""
    Represent a 'polar number' (see g-function Sphinx documentation).

    ``exp_polar`` represents the function
    `Exp: \mathbb{C} \rightarrow \mathcal{S}`, sending the complex number
    `z = a + bi` to the polar number `r = exp(a), \theta = b`. It is one of
    the main functions to construct polar numbers.

    >>> from sympy import exp_polar, pi, I, exp

    The main difference is that polar numbers don't "wrap around" at `2 \pi`:

    >>> exp(2*pi*I)
    1
    >>> exp_polar(2*pi*I)
    exp_polar(2*I*pi)

    apart from that they behave mostly like classical complex numbers:

    >>> exp_polar(2)*exp_polar(3)
    exp_polar(5)

    See also
    ========

    sympy.simplify.simplify.powsimp
    sympy.functions.elementary.complexes.polar_lift
    sympy.functions.elementary.complexes.periodic_argument
    sympy.functions.elementary.complexes.principal_branch
    """

    is_polar = True
    is_comparable = False  # cannot be evalf'd

    def _eval_Abs(self):   # Abs is never a polar number
        from sympy.functions.elementary.complexes import re
        return exp(re(self.args[0]))

    def _eval_evalf(self, prec):
        """ Careful! any evalf of polar numbers is flaky """
        from sympy import im, pi, re
        i = im(self.args[0])
        try:
            bad = (i <= -pi or i > pi)
        except TypeError:
            bad = True
        if bad:
            return self  # cannot evalf for this argument
        res = exp(self.args[0])._eval_evalf(prec)
        if i > 0 and im(res) < 0:
            # i ~ pi, but exp(I*i) evaluated to argument slightly bigger than pi
            return re(res)
        return res

    def _eval_power(self, other):
        return self.func(self.args[0]*other)

    def _eval_is_real(self):
        if self.args[0].is_real:
            return True

    def as_base_exp(self):
        # XXX exp_polar(0) is special!
        if self.args[0] == 0:
            return self, S(1)
        return ExpBase.as_base_exp(self)


class exp(ExpBase):
    """
    The exponential function, :math:`e^x`.

    See Also
    ========

    log
    """

    def fdiff(self, argindex=1):
        """
        Returns the first derivative of this function.
        """
        if argindex == 1:
            return self
        else:
            raise ArgumentIndexError(self, argindex)

    def _eval_refine(self, assumptions):
        from sympy.assumptions import ask, Q
        arg = self.args[0]
        if arg.is_Mul:
            Ioo = S.ImaginaryUnit*S.Infinity
            if arg in [Ioo, -Ioo]:
                return S.NaN

            coeff = arg.as_coefficient(S.Pi*S.ImaginaryUnit)
            if coeff:
                if ask(Q.integer(2*coeff)):
                    if ask(Q.even(coeff)):
                        return S.One
                    elif ask(Q.odd(coeff)):
                        return S.NegativeOne
                    elif ask(Q.even(coeff + S.Half)):
                        return -S.ImaginaryUnit
                    elif ask(Q.odd(coeff + S.Half)):
                        return S.ImaginaryUnit

    @classmethod
    def eval(cls, arg):
<<<<<<< HEAD
        if hasattr(arg, '_eval_exp'):
            return arg._eval_exp(cls)
=======
        from sympy.assumptions import ask, Q
        from sympy.calculus import AccumBounds
>>>>>>> 179075a2
        if arg.is_Number:
            if arg is S.NaN:
                return S.NaN
            elif arg is S.Zero:
                return S.One
            elif arg is S.One:
                return S.Exp1
            elif arg is S.Infinity:
                return S.Infinity
            elif arg is S.NegativeInfinity:
                return S.Zero
        elif isinstance(arg, log):
            return arg.args[0]
        elif isinstance(arg, AccumBounds):
            return AccumBounds(exp(arg.min), exp(arg.max))
        elif arg.is_Mul:
            if arg.is_number or arg.is_Symbol:
                coeff = arg.coeff(S.Pi*S.ImaginaryUnit)
                if coeff:
                    if ask(Q.integer(2*coeff)):
                        if ask(Q.even(coeff)):
                            return S.One
                        elif ask(Q.odd(coeff)):
                            return S.NegativeOne
                        elif ask(Q.even(coeff + S.Half)):
                            return -S.ImaginaryUnit
                        elif ask(Q.odd(coeff + S.Half)):
                            return S.ImaginaryUnit

            # Warning: code in risch.py will be very sensitive to changes
            # in this (see DifferentialExtension).

            # look for a single log factor

            coeff, terms = arg.as_coeff_Mul()

            # but it can't be multiplied by oo
            if coeff in [S.NegativeInfinity, S.Infinity]:
                return None

            coeffs, log_term = [coeff], None
            for term in Mul.make_args(terms):
                if isinstance(term, log):
                    if log_term is None:
                        log_term = term.args[0]
                    else:
                        return None
                elif term.is_comparable:
                    coeffs.append(term)
                else:
                    return None

            return log_term**Mul(*coeffs) if log_term else None

        elif arg.is_Add:
            out = []
            add = []
            for a in arg.args:
                if a is S.One:
                    add.append(a)
                    continue
                newa = cls(a)
                if isinstance(newa, cls):
                    add.append(a)
                else:
                    out.append(newa)
            if out:
                return Mul(*out)*cls(Add(*add), evaluate=False)

        elif arg.is_Matrix:
            return arg.exp()

    @property
    def base(self):
        """
        Returns the base of the exponential function.
        """
        return S.Exp1

    @staticmethod
    @cacheit
    def taylor_term(n, x, *previous_terms):
        """
        Calculates the next term in the Taylor series expansion.
        """
        if n < 0:
            return S.Zero
        if n == 0:
            return S.One
        x = sympify(x)
        if previous_terms:
            p = previous_terms[-1]
            if p is not None:
                return p * x / n
        return x**n/factorial(n)

    def as_real_imag(self, deep=True, **hints):
        """
        Returns this function as a 2-tuple representing a complex number.

        Examples
        ========

        >>> from sympy import I
        >>> from sympy.abc import x
        >>> from sympy.functions import exp
        >>> exp(x).as_real_imag()
        (exp(re(x))*cos(im(x)), exp(re(x))*sin(im(x)))
        >>> exp(1).as_real_imag()
        (E, 0)
        >>> exp(I).as_real_imag()
        (cos(1), sin(1))
        >>> exp(1+I).as_real_imag()
        (E*cos(1), E*sin(1))

        See Also
        ========

        sympy.functions.elementary.complexes.re
        sympy.functions.elementary.complexes.im
        """
        import sympy
        re, im = self.args[0].as_real_imag()
        if deep:
            re = re.expand(deep, **hints)
            im = im.expand(deep, **hints)
        cos, sin = sympy.cos(im), sympy.sin(im)
        return (exp(re)*cos, exp(re)*sin)

    def _eval_subs(self, old, new):
        # keep processing of power-like args centralized in Pow
        if old.is_Pow:  # handle (exp(3*log(x))).subs(x**2, z) -> z**(3/2)
            old = exp(old.exp*log(old.base))
        elif old is S.Exp1 and new.is_Function:
            old = exp
        if isinstance(old, exp) or old is S.Exp1:
            f = lambda a: Pow(*a.as_base_exp(), evaluate=False) if (
                a.is_Pow or isinstance(a, exp)) else a
            return Pow._eval_subs(f(self), f(old), new)

        if old is exp and not new.is_Function:
            return new**self.exp._subs(old, new)
        return Function._eval_subs(self, old, new)

    def _eval_is_real(self):
        if self.args[0].is_real:
            return True
        elif self.args[0].is_imaginary:
            arg2 = -S(2) * S.ImaginaryUnit * self.args[0] / S.Pi
            return arg2.is_even

    def _eval_is_algebraic(self):
        s = self.func(*self.args)
        if s.func == self.func:
            if fuzzy_not(self.exp.is_zero):
                if self.exp.is_algebraic:
                    return False
                elif (self.exp/S.Pi).is_rational:
                    return False
        else:
            return s.is_algebraic

    def _eval_is_positive(self):
        if self.args[0].is_real:
            return not self.args[0] is S.NegativeInfinity
        elif self.args[0].is_imaginary:
            arg2 = -S.ImaginaryUnit * self.args[0] / S.Pi
            return arg2.is_even

    def _eval_nseries(self, x, n, logx):
        # NOTE Please see the comment at the beginning of this file, labelled
        #      IMPORTANT.
        from sympy import limit, oo, Order, powsimp
        arg = self.args[0]
        arg_series = arg._eval_nseries(x, n=n, logx=logx)
        if arg_series.is_Order:
            return 1 + arg_series
        arg0 = limit(arg_series.removeO(), x, 0)
        if arg0 in [-oo, oo]:
            return self
        t = Dummy("t")
        exp_series = exp(t)._taylor(t, n)
        o = exp_series.getO()
        exp_series = exp_series.removeO()
        r = exp(arg0)*exp_series.subs(t, arg_series - arg0)
        r += Order(o.expr.subs(t, (arg_series - arg0)), x)
        r = r.expand()
        return powsimp(r, deep=True, combine='exp')

    def _taylor(self, x, n):
        from sympy import Order
        l = []
        g = None
        for i in range(n):
            g = self.taylor_term(i, self.args[0], g)
            g = g.nseries(x, n=n)
            l.append(g)
        return Add(*l) + Order(x**n, x)

    def _eval_as_leading_term(self, x):
        from sympy import Order
        arg = self.args[0]
        if arg.is_Add:
            return Mul(*[exp(f).as_leading_term(x) for f in arg.args])
        arg = self.args[0].as_leading_term(x)
        if Order(1, x).contains(arg):
            return S.One
        return exp(arg)

    def _eval_rewrite_as_sin(self, arg):
        from sympy import sin
        I = S.ImaginaryUnit
        return sin(I*arg + S.Pi/2) - I*sin(I*arg)

    def _eval_rewrite_as_cos(self, arg):
        from sympy import cos
        I = S.ImaginaryUnit
        return cos(I*arg) + I*cos(I*arg + S.Pi/2)

    def _eval_rewrite_as_tanh(self, arg):
        from sympy import tanh
        return (1 + tanh(arg/2))/(1 - tanh(arg/2))


class log(Function):
    r"""
    The natural logarithm function `\ln(x)` or `\log(x)`.
    Logarithms are taken with the natural base, `e`. To get
    a logarithm of a different base ``b``, use ``log(x, b)``,
    which is essentially short-hand for ``log(x)/log(b)``.

    See Also
    ========

    exp
    """

    def fdiff(self, argindex=1):
        """
        Returns the first derivative of the function.
        """
        if argindex == 1:
            return 1/self.args[0]
        else:
            raise ArgumentIndexError(self, argindex)

    def inverse(self, argindex=1):
        r"""
        Returns `e^x`, the inverse function of `\log(x)`.
        """
        return exp

    @classmethod
    def eval(cls, arg, base=None):
        from sympy import unpolarify
        from sympy.calculus import AccumBounds
        arg = sympify(arg)

        if base is not None:
            base = sympify(base)
            if base == 1:
                if arg == 1:
                    return S.NaN
                else:
                    return S.ComplexInfinity
            try:
                # handle extraction of powers of the base now
                # or else expand_log in Mul would have to handle this
                n = multiplicity(base, arg)
                if n:
                    den = base**n
                    if den.is_Integer:
                        return n + log(arg // den) / log(base)
                    else:
                        return n + log(arg / den) / log(base)
                else:
                    return log(arg)/log(base)
            except ValueError:
                pass
            if base is not S.Exp1:
                return cls(arg)/cls(base)
            else:
                return cls(arg)

        if hasattr(arg, '_eval_log'):
            return arg._eval_log(cls)

        if arg.is_Number:
            if arg is S.Zero:
                return S.ComplexInfinity
            elif arg is S.One:
                return S.Zero
            elif arg is S.Infinity:
                return S.Infinity
            elif arg is S.NegativeInfinity:
                return S.Infinity
            elif arg is S.NaN:
                return S.NaN
            elif arg.is_Rational:
                if arg.q != 1:
                    return cls(arg.p) - cls(arg.q)

        if isinstance(arg, exp) and arg.args[0].is_real:
            return arg.args[0]
        elif isinstance(arg, exp_polar):
            return unpolarify(arg.exp)
        elif isinstance(arg, AccumBounds):
            if arg.min.is_positive:
                return AccumBounds(log(arg.min), log(arg.max))
            else:
                return

        if arg.is_number:
            if arg.is_negative:
                return S.Pi * S.ImaginaryUnit + cls(-arg)
            elif arg is S.ComplexInfinity:
                return S.ComplexInfinity
            elif arg is S.Exp1:
                return S.One

        # don't autoexpand Pow or Mul (see the issue 3351):
        if not arg.is_Add:
            coeff = arg.as_coefficient(S.ImaginaryUnit)

            if coeff is not None:
                if coeff is S.Infinity:
                    return S.Infinity
                elif coeff is S.NegativeInfinity:
                    return S.Infinity
                elif coeff.is_Rational:
                    if coeff.is_nonnegative:
                        return S.Pi * S.ImaginaryUnit * S.Half + cls(coeff)
                    else:
                        return -S.Pi * S.ImaginaryUnit * S.Half + cls(-coeff)

    def as_base_exp(self):
        """
        Returns this function in the form (base, exponent).
        """
        return self, S.One

    @staticmethod
    @cacheit
    def taylor_term(n, x, *previous_terms):  # of log(1+x)
        r"""
        Returns the next term in the Taylor series expansion of `\log(1+x)`.
        """
        from sympy import powsimp
        if n < 0:
            return S.Zero
        x = sympify(x)
        if n == 0:
            return x
        if previous_terms:
            p = previous_terms[-1]
            if p is not None:
                return powsimp((-n) * p * x / (n + 1), deep=True, combine='exp')
        return (1 - 2*(n % 2)) * x**(n + 1)/(n + 1)

    def _eval_expand_log(self, deep=True, **hints):
        from sympy import unpolarify, expand_log
        from sympy.concrete import Sum, Product
        force = hints.get('force', False)
        if (len(self.args) == 2):
            return expand_log(self.func(*self.args), deep=deep, force=force)
        arg = self.args[0]
        if arg.is_Integer:
            # remove perfect powers
            p = perfect_power(int(arg))
            if p is not False:
                return p[1]*self.func(p[0])
        elif arg.is_Mul:
            expr = []
            nonpos = []
            for x in arg.args:
                if force or x.is_positive or x.is_polar:
                    a = self.func(x)
                    if isinstance(a, log):
                        expr.append(self.func(x)._eval_expand_log(**hints))
                    else:
                        expr.append(a)
                elif x.is_negative:
                    a = self.func(-x)
                    expr.append(a)
                    nonpos.append(S.NegativeOne)
                else:
                    nonpos.append(x)
            return Add(*expr) + log(Mul(*nonpos))
        elif arg.is_Pow or isinstance(arg, exp):
            if force or (arg.exp.is_real and (arg.base.is_positive or ((arg.exp+1)
                .is_positive and (arg.exp-1).is_nonpositive))) or arg.base.is_polar:
                b = arg.base
                e = arg.exp
                a = self.func(b)
                if isinstance(a, log):
                    return unpolarify(e) * a._eval_expand_log(**hints)
                else:
                    return unpolarify(e) * a
        elif isinstance(arg, Product):
            if arg.function.is_positive:
                return Sum(log(arg.function), *arg.limits)

        return self.func(arg)

    def _eval_simplify(self, ratio, measure):
        from sympy.simplify.simplify import expand_log, simplify
        if (len(self.args) == 2):
            return simplify(self.func(*self.args), ratio=ratio, measure=measure)
        expr = self.func(simplify(self.args[0], ratio=ratio, measure=measure))
        expr = expand_log(expr, deep=True)
        return min([expr, self], key=measure)

    def as_real_imag(self, deep=True, **hints):
        """
        Returns this function as a complex coordinate.

        Examples
        ========

        >>> from sympy import I
        >>> from sympy.abc import x
        >>> from sympy.functions import log
        >>> log(x).as_real_imag()
        (log(Abs(x)), arg(x))
        >>> log(I).as_real_imag()
        (0, pi/2)
        >>> log(1 + I).as_real_imag()
        (log(sqrt(2)), pi/4)
        >>> log(I*x).as_real_imag()
        (log(Abs(x)), arg(I*x))

        """
        from sympy import Abs, arg
        if deep:
            abs = Abs(self.args[0].expand(deep, **hints))
            arg = arg(self.args[0].expand(deep, **hints))
        else:
            abs = Abs(self.args[0])
            arg = arg(self.args[0])
        if hints.get('log', False):  # Expand the log
            hints['complex'] = False
            return (log(abs).expand(deep, **hints), arg)
        else:
            return (log(abs), arg)

    def _eval_is_rational(self):
        s = self.func(*self.args)
        if s.func == self.func:
            if (self.args[0] - 1).is_zero:
                return True
            if s.args[0].is_rational and fuzzy_not((self.args[0] - 1).is_zero):
                return False
        else:
            return s.is_rational

    def _eval_is_algebraic(self):
        s = self.func(*self.args)
        if s.func == self.func:
            if (self.args[0] - 1).is_zero:
                return True
            elif fuzzy_not((self.args[0] - 1).is_zero):
                if self.args[0].is_algebraic:
                    return False
        else:
            return s.is_algebraic

    def _eval_is_real(self):
        return self.args[0].is_positive

    def _eval_is_finite(self):
        arg = self.args[0]
        if arg.is_zero:
            return False
        return arg.is_finite

    def _eval_is_positive(self):
        return (self.args[0] - 1).is_positive

    def _eval_is_zero(self):
        return (self.args[0] - 1).is_zero

    def _eval_is_nonnegative(self):
        return (self.args[0] - 1).is_nonnegative

    def _eval_nseries(self, x, n, logx):
        # NOTE Please see the comment at the beginning of this file, labelled
        #      IMPORTANT.
        from sympy import cancel, Order
        if not logx:
            logx = log(x)
        if self.args[0] == x:
            return logx
        arg = self.args[0]
        k, l = Wild("k"), Wild("l")
        r = arg.match(k*x**l)
        if r is not None:
            k, l = r[k], r[l]
            if l != 0 and not l.has(x) and not k.has(x):
                r = log(k) + l*logx  # XXX true regardless of assumptions?
                return r

        # TODO new and probably slow
        s = self.args[0].nseries(x, n=n, logx=logx)
        while s.is_Order:
            n += 1
            s = self.args[0].nseries(x, n=n, logx=logx)
        a, b = s.leadterm(x)
        p = cancel(s/(a*x**b) - 1)
        g = None
        l = []
        for i in range(n + 2):
            g = log.taylor_term(i, p, g)
            g = g.nseries(x, n=n, logx=logx)
            l.append(g)
        return log(a) + b*logx + Add(*l) + Order(p**n, x)

    def _eval_as_leading_term(self, x):
        arg = self.args[0].as_leading_term(x)
        if arg is S.One:
            return (self.args[0] - 1).as_leading_term(x)
        return self.func(arg)


class LambertW(Function):
    r"""
    The Lambert W function `W(z)` is defined as the inverse
    function of `w \exp(w)` [1]_.

    In other words, the value of `W(z)` is such that `z = W(z) \exp(W(z))`
    for any complex number `z`.  The Lambert W function is a multivalued
    function with infinitely many branches `W_k(z)`, indexed by
    `k \in \mathbb{Z}`.  Each branch gives a different solution `w`
    of the equation `z = w \exp(w)`.

    The Lambert W function has two partially real branches: the
    principal branch (`k = 0`) is real for real `z > -1/e`, and the
    `k = -1` branch is real for `-1/e < z < 0`. All branches except
    `k = 0` have a logarithmic singularity at `z = 0`.

    Examples
    ========

    >>> from sympy import LambertW
    >>> LambertW(1.2)
    0.635564016364870
    >>> LambertW(1.2, -1).n()
    -1.34747534407696 - 4.41624341514535*I
    >>> LambertW(-1).is_real
    False

    References
    ==========

    .. [1] http://en.wikipedia.org/wiki/Lambert_W_function
    """

    @classmethod
    def eval(cls, x, k=None):
        if k is S.Zero:
            return cls(x)
        elif k is None:
            k = S.Zero

        if k is S.Zero:
            if x is S.Zero:
                return S.Zero
            if x is S.Exp1:
                return S.One
            if x == -1/S.Exp1:
                return S.NegativeOne
            if x == -log(2)/2:
                return -log(2)
            if x is S.Infinity:
                return S.Infinity

        if fuzzy_not(k.is_zero):
            if x is S.Zero:
                return S.NegativeInfinity
        if k is S.NegativeOne:
            if x == -S.Pi/2:
                return -S.ImaginaryUnit*S.Pi/2
            elif x == -1/S.Exp1:
                return S.NegativeOne
            elif x == -2*exp(-2):
                return -Integer(2)

    def fdiff(self, argindex=1):
        """
        Return the first derivative of this function.
        """
        x = self.args[0]

        if len(self.args) == 1:
            if argindex == 1:
                return LambertW(x)/(x*(1 + LambertW(x)))
        else:
            k = self.args[1]
            if argindex == 1:
                return LambertW(x, k)/(x*(1 + LambertW(x, k)))

        raise ArgumentIndexError(self, argindex)

    def _eval_is_real(self):
        x = self.args[0]
        if len(self.args) == 1:
            k = S.Zero
        else:
            k = self.args[1]
        if k.is_zero:
            if (x + 1/S.Exp1).is_positive:
                return True
            elif (x + 1/S.Exp1).is_nonpositive:
                return False
        elif (k + 1).is_zero:
            if x.is_negative and (x + 1/S.Exp1).is_positive:
                return True
            elif x.is_nonpositive or (x + 1/S.Exp1).is_nonnegative:
                return False
        elif fuzzy_not(k.is_zero) and fuzzy_not((k + 1).is_zero):
            if x.is_real:
                return False

    def _eval_is_algebraic(self):
        s = self.func(*self.args)
        if s.func == self.func:
            if fuzzy_not(self.args[0].is_zero) and self.args[0].is_algebraic:
                return False
        else:
            return s.is_algebraic


from sympy.core.function import _coeff_isneg<|MERGE_RESOLUTION|>--- conflicted
+++ resolved
@@ -227,13 +227,10 @@
 
     @classmethod
     def eval(cls, arg):
-<<<<<<< HEAD
+        from sympy.assumptions import ask, Q
+        from sympy.calculus import AccumBounds
         if hasattr(arg, '_eval_exp'):
             return arg._eval_exp(cls)
-=======
-        from sympy.assumptions import ask, Q
-        from sympy.calculus import AccumBounds
->>>>>>> 179075a2
         if arg.is_Number:
             if arg is S.NaN:
                 return S.NaN
