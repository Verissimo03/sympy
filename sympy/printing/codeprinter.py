--- conflicted
+++ resolved
@@ -31,13 +31,6 @@
         'not': '!',
     }
 
-<<<<<<< HEAD
-    _default_settings = {'order': None,
-                         'full_prec': 'auto',
-                         'error_on_reserved': False,
-                         'reserved_word_suffix': '_',
-                         'human': True}
-=======
     _default_settings = {
         'order': None,
         'full_prec': 'auto',
@@ -46,7 +39,6 @@
         'human': True,
         'inline': False
     }
->>>>>>> 8ff744d8
 
     def __init__(self, settings=None):
 
@@ -348,13 +340,6 @@
     _print_Expr = _print_Function
 
     def _print_NumberSymbol(self, expr):
-<<<<<<< HEAD
-        # A Number symbol that is not implemented here or with _printmethod
-        # is registered and evaluated
-        self._number_symbols.add((expr,
-            self._print(expr.evalf(self._settings["precision"]))))
-        return str(expr)
-=======
         if self._settings.get("inline", False):
             return self._print(expr.evalf(self._settings["precision"]))
         else:
@@ -363,7 +348,6 @@
             self._number_symbols.add((expr,
                 self._print(expr.evalf(self._settings["precision"]))))
             return str(expr)
->>>>>>> 8ff744d8
 
     def _print_Catalan(self, expr):
         return self._print_NumberSymbol(expr)
