"""
Python code printers

This module contains python code printers for plain python as well as NumPy & SciPy enabled code.
"""


from collections import defaultdict
from itertools import chain
<<<<<<< HEAD
from sympy.core import S, Number, Symbol, Mul, Add
=======
from sympy.core import S
>>>>>>> a53b98b8
from .precedence import precedence
from .codeprinter import CodePrinter

_kw_py2and3 = {
    'and', 'as', 'assert', 'break', 'class', 'continue', 'def', 'del', 'elif',
    'else', 'except', 'finally', 'for', 'from', 'global', 'if', 'import', 'in',
    'is', 'lambda', 'not', 'or', 'pass', 'raise', 'return', 'try', 'while',
    'with', 'yield', 'None'  # 'None' is actually not in Python 2's keyword.kwlist
}
_kw_only_py2 = {'exec', 'print'}
_kw_only_py3 = {'False', 'nonlocal', 'True'}

_known_functions = {
    'Abs': 'abs',
}
_known_functions_math = {
    'acos': 'acos',
    'acosh': 'acosh',
    'asin': 'asin',
    'asinh': 'asinh',
    'atan': 'atan',
    'atan2': 'atan2',
    'atanh': 'atanh',
    'ceiling': 'ceil',
    'cos': 'cos',
    'cosh': 'cosh',
    'erf': 'erf',
    'erfc': 'erfc',
    'exp': 'exp',
    'expm1': 'expm1',
    'factorial': 'factorial',
    'floor': 'floor',
    'gamma': 'gamma',
    'hypot': 'hypot',
    'loggamma': 'lgamma',
    'log': 'log',
    'ln': 'log',
    'log10': 'log10',
    'log1p': 'log1p',
    'log2': 'log2',
    'sin': 'sin',
    'sinh': 'sinh',
    'Sqrt': 'sqrt',
    'tan': 'tan',
    'tanh': 'tanh'
}  # Not used from ``math``: [copysign isclose isfinite isinf isnan ldexp frexp pow modf
# radians trunc fmod fsum gcd degrees fabs]
_known_constants_math = {
    'Exp1': 'e',
    'Pi': 'pi',
    'E': 'e'
    # Only in python >= 3.5:
    # 'Infinity': 'inf',
    # 'NaN': 'nan'
}

def _print_known_func(self, expr):
    known = self.known_functions[expr.__class__.__name__]
    return '{name}({args})'.format(name=self._module_format(known),
                                   args=', '.join(map(lambda arg: self._print(arg), expr.args)))


def _print_known_const(self, expr):
    known = self.known_constants[expr.__class__.__name__]
    return self._module_format(known)


class AbstractPythonCodePrinter(CodePrinter):
    printmethod = "_pythoncode"
    language = "Python"
    standard = "python3"
    reserved_words = _kw_py2and3.union(_kw_only_py3)
    modules = None  # initialized to a set in __init__
    tab = '    '
    _kf = dict(chain(
        _known_functions.items(),
        [(k, 'math.' + v) for k, v in _known_functions_math.items()]
    ))
    _kc = {k: 'math.'+v for k, v in _known_constants_math.items()}
    _operators = {'and': 'and', 'or': 'or', 'not': 'not'}
    _default_settings = dict(
        CodePrinter._default_settings,
        user_functions={},
        precision=17,
        inline=True,
        fully_qualified_modules=True,
        contract=False
    )

    def __init__(self, settings=None):
        super(AbstractPythonCodePrinter, self).__init__(settings)
        self.module_imports = defaultdict(set)
        self.known_functions = dict(self._kf, **(settings or {}).get(
            'user_functions', {}))
        self.known_constants = dict(self._kc, **(settings or {}).get(
            'user_constants', {}))

    def _declare_number_const(self, name, value):
        return "%s = %s" % (name, value)

    def _module_format(self, fqn, register=True):
        parts = fqn.split('.')
        if register and len(parts) > 1:
            self.module_imports['.'.join(parts[:-1])].add(parts[-1])

        if self._settings['fully_qualified_modules']:
            return fqn
        else:
            return fqn.split('(')[0].split('[')[0].split('.')[-1]

    def _format_code(self, lines):
        return lines

    def _get_statement(self, codestring):
        return "{}".format(codestring)

    def _get_comment(self, text):
        return "  # {0}".format(text)

    def _expand_fold_binary_op(self, op, args):
        """
        This method expands a fold on binary operations.

        ``functools.reduce`` is an example of a folded operation.

        For example, the expression

        `A + B + C + D`

        is folded into

        `((A + B) + C) + D`
        """
        if len(args) == 1:
            return self._print(args[0])
        else:
            return "%s(%s, %s)" % (
                self._module_format(op),
                self._expand_fold_binary_op(op, args[:-1]),
                self._print(args[-1]),
            )

    def _expand_reduce_binary_op(self, op, args):
        """
        This method expands a reductin on binary operations.

        Notice: this is NOT the same as ``functools.reduce``.

        For example, the expression

        `A + B + C + D`

        is reduced into:

        `(A + B) + (C + D)`
        """
        if len(args) == 1:
            return self._print(args[0])
        else:
            N = len(args)
            Nhalf = N // 2
            return "%s(%s, %s)" % (
                self._module_format(op),
                self._expand_reduce_binary_op(args[:Nhalf]),
                self._expand_reduce_binary_op(args[Nhalf:]),
            )

    def _get_einsum_string(self, subranks, contraction_indices):
        letters = self._get_letter_generator_for_einsum()
        contraction_string = ""
        counter = 0
        d = {j: min(i) for i in contraction_indices for j in i}
        indices = []
        for rank_arg in subranks:
            lindices = []
            for i in range(rank_arg):
                if counter in d:
                    lindices.append(d[counter])
                else:
                    lindices.append(counter)
                counter += 1
            indices.append(lindices)
        mapping = {}
        letters_free = []
        letters_dum = []
        for i in indices:
            for j in i:
                if j not in mapping:
                    l = next(letters)
                    mapping[j] = l
                else:
                    l = mapping[j]
                contraction_string += l
                if j in d:
                    if l not in letters_dum:
                        letters_dum.append(l)
                else:
                    letters_free.append(l)
            contraction_string += ","
        contraction_string = contraction_string[:-1]
        return contraction_string, letters_free, letters_dum

    def _print_NaN(self, expr):
        return "float('nan')"

    def _print_Infinity(self, expr):
        return "float('inf')"

    def _print_NegativeInfinity(self, expr):
        return "float('-inf')"

    def _print_ComplexInfinity(self, expr):
        return self._print_NaN(expr)

    def _print_Mod(self, expr):
        PREC = precedence(expr)
        return ('{0} % {1}'.format(*map(lambda x: self.parenthesize(x, PREC), expr.args)))

    def _print_Piecewise(self, expr):
        result = []
        i = 0
        for arg in expr.args:
            e = arg.expr
            c = arg.cond
            if i == 0:
                result.append('(')
            result.append('(')
            result.append(self._print(e))
            result.append(')')
            result.append(' if ')
            result.append(self._print(c))
            result.append(' else ')
            i += 1
        result = result[:-1]
        if result[-1] == 'True':
            result = result[:-2]
            result.append(')')
        else:
            result.append(' else None)')
        return ''.join(result)

    def _print_Relational(self, expr):
        "Relational printer for Equality and Unequality"
        op = {
            '==' :'equal',
            '!=' :'not_equal',
            '<'  :'less',
            '<=' :'less_equal',
            '>'  :'greater',
            '>=' :'greater_equal',
        }
        if expr.rel_op in op:
            lhs = self._print(expr.lhs)
            rhs = self._print(expr.rhs)
            return '({lhs} {op} {rhs})'.format(op=expr.rel_op, lhs=lhs, rhs=rhs)
        return super(AbstractPythonCodePrinter, self)._print_Relational(expr)

    def _print_ITE(self, expr):
        from sympy.functions.elementary.piecewise import Piecewise
        return self._print(expr.rewrite(Piecewise))

    def _print_Sum(self, expr):
        loops = (
            'for {i} in range({a}, {b}+1)'.format(
                i=self._print(i),
                a=self._print(a),
                b=self._print(b))
            for i, a, b in expr.limits)
        return '(builtins.sum({function} {loops}))'.format(
            function=self._print(expr.function),
            loops=' '.join(loops))

    def _print_ImaginaryUnit(self, expr):
        return '1j'

    def _print_MatrixBase(self, expr):
        name = expr.__class__.__name__
        func = self.known_functions.get(name, name)
        return "%s(%s)" % (func, self._print(expr.tolist()))

    _print_SparseMatrix = \
        _print_MutableSparseMatrix = \
        _print_ImmutableSparseMatrix = \
        _print_Matrix = \
        _print_DenseMatrix = \
        _print_MutableDenseMatrix = \
        _print_ImmutableMatrix = \
        _print_ImmutableDenseMatrix = \
        lambda self, expr: self._print_MatrixBase(expr)

    def _indent_codestring(self, codestring):
        return '\n'.join([self.tab + line for line in codestring.split('\n')])

    def _print_FunctionDefinition(self, fd):
        body = '\n'.join(map(lambda arg: self._print(arg), fd.body))
        return "def {name}({parameters}):\n{body}".format(
            name=self._print(fd.name),
            parameters=', '.join([self._print(var.symbol) for var in fd.parameters]),
            body=self._indent_codestring(body)
        )

    def _print_While(self, whl):
        body = '\n'.join(map(lambda arg: self._print(arg), whl.body))
        return "while {cond}:\n{body}".format(
            cond=self._print(whl.condition),
            body=self._indent_codestring(body)
        )

    def _print_Declaration(self, decl):
        return '%s = %s' % (
            self._print(decl.variable.symbol),
            self._print(decl.variable.value)
        )

    def _print_Return(self, ret):
        arg, = ret.args
        return 'return %s' % self._print(arg)

    def _print_Print(self, prnt):
        print_args = ', '.join(map(lambda arg: self._print(arg), prnt.print_args))
        if prnt.format_string != None: # Must be '!= None', cannot be 'is not None'
            print_args = '{0} % ({1})'.format(
                self._print(prnt.format_string), print_args)
        if prnt.file != None: # Must be '!= None', cannot be 'is not None'
            print_args += ', file=%s' % self._print(prnt.file)
        return 'print(%s)' % print_args

    def _print_Stream(self, strm):
        if str(strm.name) == 'stdout':
            return self._module_format('sys.stdout')
        elif str(strm.name) == 'stderr':
            return self._module_format('sys.stderr')
        else:
            return self._print(strm.name)

    def _print_NoneToken(self, arg):
        return 'None'


class PythonCodePrinter(AbstractPythonCodePrinter):

    def _print_sign(self, e):
        return '(0.0 if {e} == 0 else {f}(1, {e}))'.format(
            f=self._module_format('math.copysign'), e=self._print(e.args[0]))

    def _print_Not(self, expr):
        PREC = precedence(expr)
        return self._operators['not'] + self.parenthesize(expr.args[0], PREC)


for k in PythonCodePrinter._kf:
    setattr(PythonCodePrinter, '_print_%s' % k, _print_known_func)

for k in _known_constants_math:
    setattr(PythonCodePrinter, '_print_%s' % k, _print_known_const)


def pycode(expr, **settings):
    """ Converts an expr to a string of Python code

    Parameters
    ==========

    expr : Expr
        A SymPy expression.
    fully_qualified_modules : bool
        Whether or not to write out full module names of functions
        (``math.sin`` vs. ``sin``). default: ``True``.

    Examples
    ========

    >>> from sympy import tan, Symbol
    >>> from sympy.printing.pycode import pycode
    >>> pycode(tan(Symbol('x')) + 1)
    'math.tan(x) + 1'

    """
    return PythonCodePrinter(settings).doprint(expr)


_not_in_mpmath = 'log1p log2'.split()
_in_mpmath = [(k, v) for k, v in _known_functions_math.items() if k not in _not_in_mpmath]
_known_functions_mpmath = dict(_in_mpmath, **{
    'sign': 'sign',
})
_known_constants_mpmath = {
    'Pi': 'pi'
}


class MpmathPrinter(PythonCodePrinter):
    """
    Lambda printer for mpmath which maintains precision for floats
    """
    printmethod = "_mpmathcode"

    _kf = dict(chain(
        _known_functions.items(),
        [(k, 'mpmath.' + v) for k, v in _known_functions_mpmath.items()]
    ))

    def _print_Float(self, e):
        # XXX: This does not handle setting mpmath.mp.dps. It is assumed that
        # the caller of the lambdified function will have set it to sufficient
        # precision to match the Floats in the expression.

        # Remove 'mpz' if gmpy is installed.
        args = str(tuple(map(int, e._mpf_)))
        return '{func}({args})'.format(func=self._module_format('mpmath.mpf'), args=args)


    def _print_Rational(self, e):
        return '{0}({1})/{0}({2})'.format(
            self._module_format('mpmath.mpf'),
            e.p,
            e.q,
            )

    def _print_uppergamma(self, e):
        return "{0}({1}, {2}, {3})".format(
            self._module_format('mpmath.gammainc'),
            self._print(e.args[0]),
            self._print(e.args[1]),
            self._module_format('mpmath.inf'))

    def _print_lowergamma(self, e):
        return "{0}({1}, 0, {2})".format(
            self._module_format('mpmath.gammainc'),
            self._print(e.args[0]),
            self._print(e.args[1]))

    def _print_log2(self, e):
        return '{0}({1})/{0}(2)'.format(
            self._module_format('mpmath.log'), self._print(e.args[0]))

    def _print_log1p(self, e):
        return '{0}({1}+1)'.format(
            self._module_format('mpmath.log'), self._print(e.args[0]))

for k in MpmathPrinter._kf:
    setattr(MpmathPrinter, '_print_%s' % k, _print_known_func)

for k in _known_constants_mpmath:
    setattr(MpmathPrinter, '_print_%s' % k, _print_known_const)


_not_in_numpy = 'erf erfc factorial gamma loggamma'.split()
_in_numpy = [(k, v) for k, v in _known_functions_math.items() if k not in _not_in_numpy]
_known_functions_numpy = dict(_in_numpy, **{
    'acos': 'arccos',
    'acosh': 'arccosh',
    'asin': 'arcsin',
    'asinh': 'arcsinh',
    'atan': 'arctan',
    'atan2': 'arctan2',
    'atanh': 'arctanh',
    'exp2': 'exp2',
    'sign': 'sign',
})


class NumPyPrinter(PythonCodePrinter):
    """
    Numpy printer which handles vectorized piecewise functions,
    logical operators, etc.
    """
    printmethod = "_numpycode"

    _kf = dict(chain(
        PythonCodePrinter._kf.items(),
        [(k, 'numpy.' + v) for k, v in _known_functions_numpy.items()]
    ))
    _kc = {k: 'numpy.'+v for k, v in _known_constants_math.items()}


    def _print_seq(self, seq):
        "General sequence printer: converts to tuple"
        # Print tuples here instead of lists because numba supports
        #     tuples in nopython mode.
        delimiter=', '
        return '({},)'.format(delimiter.join(self._print(item) for item in seq))

    def _print_MatMul(self, expr):
        "Matrix multiplication printer"
        if expr.as_coeff_matrices()[0] is not S(1):
            expr_list = expr.as_coeff_matrices()[1]+[(expr.as_coeff_matrices()[0])]
            return '({0})'.format(').dot('.join(self._print(i) for i in expr_list))
        return '({0})'.format(').dot('.join(self._print(i) for i in expr.args))

    def _print_MatPow(self, expr):
        "Matrix power printer"
        return '{0}({1}, {2})'.format(self._module_format('numpy.linalg.matrix_power'),
            self._print(expr.args[0]), self._print(expr.args[1]))

    def _print_Inverse(self, expr):
        "Matrix inverse printer"
        return '{0}({1})'.format(self._module_format('numpy.linalg.inv'),
            self._print(expr.args[0]))

    def _print_DotProduct(self, expr):
        # DotProduct allows any shape order, but numpy.dot does matrix
        # multiplication, so we have to make sure it gets 1 x n by n x 1.
        arg1, arg2 = expr.args
        if arg1.shape[0] != 1:
            arg1 = arg1.T
        if arg2.shape[1] != 1:
            arg2 = arg2.T

        return "%s(%s, %s)" % (self._module_format('numpy.dot'),
                               self._print(arg1),
                               self._print(arg2))

    def _print_Piecewise(self, expr):
        "Piecewise function printer"
        exprs = '[{0}]'.format(','.join(self._print(arg.expr) for arg in expr.args))
        conds = '[{0}]'.format(','.join(self._print(arg.cond) for arg in expr.args))
        # If [default_value, True] is a (expr, cond) sequence in a Piecewise object
        #     it will behave the same as passing the 'default' kwarg to select()
        #     *as long as* it is the last element in expr.args.
        # If this is not the case, it may be triggered prematurely.
        return '{0}({1}, {2}, default=numpy.nan)'.format(self._module_format('numpy.select'), conds, exprs)

    def _print_Relational(self, expr):
        "Relational printer for Equality and Unequality"
        op = {
            '==' :'equal',
            '!=' :'not_equal',
            '<'  :'less',
            '<=' :'less_equal',
            '>'  :'greater',
            '>=' :'greater_equal',
        }
        if expr.rel_op in op:
            lhs = self._print(expr.lhs)
            rhs = self._print(expr.rhs)
            return '{op}({lhs}, {rhs})'.format(op=self._module_format('numpy.'+op[expr.rel_op]),
                                               lhs=lhs, rhs=rhs)
        return super(NumPyPrinter, self)._print_Relational(expr)

    def _print_And(self, expr):
        "Logical And printer"
        # We have to override LambdaPrinter because it uses Python 'and' keyword.
        # If LambdaPrinter didn't define it, we could use StrPrinter's
        # version of the function and add 'logical_and' to NUMPY_TRANSLATIONS.
        return '{0}.reduce(({1}))'.format(self._module_format('numpy.logical_and'), ','.join(self._print(i) for i in expr.args))

    def _print_Or(self, expr):
        "Logical Or printer"
        # We have to override LambdaPrinter because it uses Python 'or' keyword.
        # If LambdaPrinter didn't define it, we could use StrPrinter's
        # version of the function and add 'logical_or' to NUMPY_TRANSLATIONS.
        return '{0}.reduce(({1}))'.format(self._module_format('numpy.logical_or'), ','.join(self._print(i) for i in expr.args))

    def _print_Not(self, expr):
        "Logical Not printer"
        # We have to override LambdaPrinter because it uses Python 'not' keyword.
        # If LambdaPrinter didn't define it, we would still have to define our
        #     own because StrPrinter doesn't define it.
        return '{0}({1})'.format(self._module_format('numpy.logical_not'), ','.join(self._print(i) for i in expr.args))

    def _print_Min(self, expr):
        return '{0}(({1}))'.format(self._module_format('numpy.amin'), ','.join(self._print(i) for i in expr.args))

    def _print_Max(self, expr):
        return '{0}(({1}))'.format(self._module_format('numpy.amax'), ','.join(self._print(i) for i in expr.args))

    def _print_Pow(self, expr):
        if expr.exp == 0.5:
            return '{0}({1})'.format(self._module_format('numpy.sqrt'), self._print(expr.base))
        else:
            return super(NumPyPrinter, self)._print_Pow(expr)

    def _print_arg(self, expr):
        return "%s(%s)" % (self._module_format('numpy.angle'), self._print(expr.args[0]))

    def _print_im(self, expr):
        return "%s(%s)" % (self._module_format('numpy.imag'), self._print(expr.args[0]))

    def _print_Mod(self, expr):
        return "%s(%s)" % (self._module_format('numpy.mod'), ', '.join(
            map(lambda arg: self._print(arg), expr.args)))

    def _print_re(self, expr):
        return "%s(%s)" % (self._module_format('numpy.real'), self._print(expr.args[0]))

    def _print_sinc(self, expr):
        return "%s(%s)" % (self._module_format('numpy.sinc'), self._print(expr.args[0]/S.Pi))

    def _print_MatrixBase(self, expr):
        func = self.known_functions.get(expr.__class__.__name__, None)
        if func is None:
            func = self._module_format('numpy.array')
        return "%s(%s)" % (func, self._print(expr.tolist()))

    def _print_CodegenArrayTensorProduct(self, expr):
        array_list = [j for i, arg in enumerate(expr.args) for j in
                (self._print(arg), "[%i, %i]" % (2*i, 2*i+1))]
        return "%s(%s)" % (self._module_format('numpy.einsum'), ", ".join(array_list))

    def _print_CodegenArrayContraction(self, expr):
        from sympy.codegen.array_utils import CodegenArrayTensorProduct
        base = expr.expr
        contraction_indices = expr.contraction_indices
        if not contraction_indices:
            return self._print(base)
        if isinstance(base, CodegenArrayTensorProduct):
            counter = 0
            d = {j: min(i) for i in contraction_indices for j in i}
            indices = []
            for rank_arg in base.subranks:
                lindices = []
                for i in range(rank_arg):
                    if counter in d:
                        lindices.append(d[counter])
                    else:
                        lindices.append(counter)
                    counter += 1
                indices.append(lindices)
            elems = ["%s, %s" % (self._print(arg), ind) for arg, ind in zip(base.args, indices)]
            return "%s(%s)" % (
                self._module_format('numpy.einsum'),
                ", ".join(elems)
            )
        raise NotImplementedError()

    def _print_CodegenArrayDiagonal(self, expr):
        diagonal_indices = list(expr.diagonal_indices)
        if len(diagonal_indices) > 1:
            # TODO: this should be handled in sympy.codegen.array_utils,
            # possibly by creating the possibility of unfolding the
            # CodegenArrayDiagonal object into nested ones. Same reasoning for
            # the array contraction.
            raise NotImplementedError
        if len(diagonal_indices[0]) != 2:
            raise NotImplementedError
        return "%s(%s, 0, axis1=%s, axis2=%s)" % (
            self._module_format("numpy.diagonal"),
            self._print(expr.expr),
            diagonal_indices[0][0],
            diagonal_indices[0][1],
        )

    def _print_CodegenArrayPermuteDims(self, expr):
        return "%s(%s, %s)" % (
            self._module_format("numpy.transpose"),
            self._print(expr.expr),
            self._print(expr.permutation.args[0]),
        )

    def _print_CodegenArrayElementwiseAdd(self, expr):
        return self._expand_fold_binary_op('numpy.add', expr.args)


for k in NumPyPrinter._kf:
    setattr(NumPyPrinter, '_print_%s' % k, _print_known_func)

for k in NumPyPrinter._kc:
    setattr(NumPyPrinter, '_print_%s' % k, _print_known_const)


_known_functions_scipy_special = {
    'erf': 'erf',
    'erfc': 'erfc',
    'besselj': 'jv',
    'bessely': 'yv',
    'besseli': 'iv',
    'besselk': 'kv',
    'factorial': 'factorial',
    'gamma': 'gamma',
    'loggamma': 'gammaln',
    'digamma': 'psi',
    'RisingFactorial': 'poch',
    'jacobi': 'eval_jacobi',
    'gegenbauer': 'eval_gegenbauer',
    'chebyshevt': 'eval_chebyt',
    'chebyshevu': 'eval_chebyu',
    'legendre': 'eval_legendre',
    'hermite': 'eval_hermite',
    'laguerre': 'eval_laguerre',
    'assoc_laguerre': 'eval_genlaguerre',
}

_known_constants_scipy_constants = {
    'GoldenRatio': 'golden_ratio',
    'Pi': 'pi',
    'E': 'e'
}

class SciPyPrinter(NumPyPrinter):

    _kf = dict(chain(
        NumPyPrinter._kf.items(),
        [(k, 'scipy.special.' + v) for k, v in _known_functions_scipy_special.items()]
    ))
    _kc = {k: 'scipy.constants.' + v for k, v in _known_constants_scipy_constants.items()}

    def _print_SparseMatrix(self, expr):
        i, j, data = [], [], []
        for (r, c), v in expr._smat.items():
            i.append(r)
            j.append(c)
            data.append(v)

        return "{name}({data}, ({i}, {j}), shape={shape})".format(
            name=self._module_format('scipy.sparse.coo_matrix'),
            data=data, i=i, j=j, shape=expr.shape
        )

    _print_ImmutableSparseMatrix = _print_SparseMatrix

    # SciPy's lpmv has a different order of arguments from assoc_legendre
    def _print_assoc_legendre(self, expr):
        return "{0}({2}, {1}, {3})".format(
            self._module_format('scipy.special.lpmv'),
            self._print(expr.args[0]),
            self._print(expr.args[1]),
            self._print(expr.args[2]))

for k in SciPyPrinter._kf:
    setattr(SciPyPrinter, '_print_%s' % k, _print_known_func)

for k in SciPyPrinter._kc:
    setattr(SciPyPrinter, '_print_%s' % k, _print_known_const)


class SymPyPrinter(PythonCodePrinter):

    _kf = {k: 'sympy.' + v for k, v in chain(
        _known_functions.items(),
        _known_functions_math.items()
    )}

    def _print_Function(self, expr):
        mod = expr.func.__module__ or ''
        return '%s(%s)' % (self._module_format(mod + ('.' if mod else '') + expr.func.__name__),
                           ', '.join(map(lambda arg: self._print(arg), expr.args)))<|MERGE_RESOLUTION|>--- conflicted
+++ resolved
@@ -7,11 +7,7 @@
 
 from collections import defaultdict
 from itertools import chain
-<<<<<<< HEAD
-from sympy.core import S, Number, Symbol, Mul, Add
-=======
 from sympy.core import S
->>>>>>> a53b98b8
 from .precedence import precedence
 from .codeprinter import CodePrinter
 
