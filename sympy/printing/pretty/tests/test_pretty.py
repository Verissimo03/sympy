# -*- coding: utf-8 -*-
from sympy import (
    Add, And, Basic, Derivative, Dict, Eq, Equivalent, FF,
    FiniteSet, Function, Ge, Gt, I, Implies, Integral,
    Lambda, Le, Limit, Lt, Matrix, Mul, Nand, Ne, Nor, Not, O, Or,
    Pow, Product, QQ, RR, Rational, Ray, rootof, RootSum, S,
    Segment, Subs, Sum, Symbol, Tuple, Xor, ZZ, conjugate,
    groebner, oo, pi, symbols, ilex, grlex, Range, Contains,
    SeqPer, SeqFormula, SeqAdd, SeqMul, Interval, Union, fourier_series, fps,
    Complement, FiniteSet, Interval, Intersection, Union)

from sympy.functions import (Abs, Chi, Ci, Ei, KroneckerDelta,
    Piecewise, Shi, Si, atan2, binomial, catalan, ceiling, cos,
    euler, exp, expint, factorial, factorial2, floor, gamma, hyper, log,
    lowergamma, meijerg, sin, sqrt, subfactorial, tan, uppergamma,
    elliptic_k, elliptic_f, elliptic_e, elliptic_pi)

from sympy.matrices import Adjoint, Inverse, MatrixSymbol, Transpose

from sympy.printing.codeprinter import Assignment

from sympy.printing.pretty import pretty as xpretty
from sympy.printing.pretty import pprint

from sympy.physics.units import joule

from sympy.utilities.pytest import raises, XFAIL
from sympy.core.trace import Tr

from sympy.core.compatibility import u_decode as u
from sympy.core.compatibility import range

a, b, x, y, z, k = symbols('a,b,x,y,z,k')
th = Symbol('theta')
ph = Symbol('phi')

"""
Expressions whose pretty-printing is tested here:
(A '#' to the right of an expression indicates that its various acceptable
orderings are accounted for by the tests.)


BASIC EXPRESSIONS:

oo
(x**2)
1/x
y*x**-2
x**Rational(-5,2)
(-2)**x
Pow(3, 1, evaluate=False)
(x**2 + x + 1)  #
1-x  #
1-2*x  #
x/y
-x/y
(x+2)/y  #
(1+x)*y  #3
-5*x/(x+10)  # correct placement of negative sign
1 - Rational(3,2)*(x+1)
-(-x + 5)*(-x - 2*sqrt(2) + 5) - (-y + 5)*(-y + 5) # issue 5524


ORDERING:

x**2 + x + 1
1 - x
1 - 2*x
2*x**4 + y**2 - x**2 + y**3


RELATIONAL:

Eq(x, y)
Lt(x, y)
Gt(x, y)
Le(x, y)
Ge(x, y)
Ne(x/(y+1), y**2)  #


RATIONAL NUMBERS:

y*x**-2
y**Rational(3,2) * x**Rational(-5,2)
sin(x)**3/tan(x)**2


FUNCTIONS (ABS, CONJ, EXP, FUNCTION BRACES, FACTORIAL, FLOOR, CEILING):

(2*x + exp(x))  #
Abs(x)
Abs(x/(x**2+1)) #
Abs(1 / (y - Abs(x)))
factorial(n)
factorial(2*n)
subfactorial(n)
subfactorial(2*n)
factorial(factorial(factorial(n)))
factorial(n+1) #
conjugate(x)
conjugate(f(x+1)) #
f(x)
f(x, y)
f(x/(y+1), y) #
f(x**x**x**x**x**x)
sin(x)**2
conjugate(a+b*I)
conjugate(exp(a+b*I))
conjugate( f(1 + conjugate(f(x))) ) #
f(x/(y+1), y)  # denom of first arg
floor(1 / (y - floor(x)))
ceiling(1 / (y - ceiling(x)))


SQRT:

sqrt(2)
2**Rational(1,3)
2**Rational(1,1000)
sqrt(x**2 + 1)
(1 + sqrt(5))**Rational(1,3)
2**(1/x)
sqrt(2+pi)
(2+(1+x**2)/(2+x))**Rational(1,4)+(1+x**Rational(1,1000))/sqrt(3+x**2)


DERIVATIVES:

Derivative(log(x), x, evaluate=False)
Derivative(log(x), x, evaluate=False) + x  #
Derivative(log(x) + x**2, x, y, evaluate=False)
Derivative(2*x*y, y, x, evaluate=False) + x**2  #
beta(alpha).diff(alpha)


INTEGRALS:

Integral(log(x), x)
Integral(x**2, x)
Integral((sin(x))**2 / (tan(x))**2)
Integral(x**(2**x), x)
Integral(x**2, (x,1,2))
Integral(x**2, (x,Rational(1,2),10))
Integral(x**2*y**2, x,y)
Integral(x**2, (x, None, 1))
Integral(x**2, (x, 1, None))
Integral(sin(th)/cos(ph), (th,0,pi), (ph, 0, 2*pi))


MATRICES:

Matrix([[x**2+1, 1], [y, x+y]])  #
Matrix([[x/y, y, th], [0, exp(I*k*ph), 1]])


PIECEWISE:

Piecewise((x,x<1),(x**2,True))


SEQUENCES (TUPLES, LISTS, DICTIONARIES):

()
[]
{}
(1/x,)
[x**2, 1/x, x, y, sin(th)**2/cos(ph)**2]
(x**2, 1/x, x, y, sin(th)**2/cos(ph)**2)
{x: sin(x)}
{1/x: 1/y, x: sin(x)**2}  #
[x**2]
(x**2,)
{x**2: 1}


LIMITS:

Limit(x, x, oo)
Limit(x**2, x, 0)
Limit(1/x, x, 0)
Limit(sin(x)/x, x, 0)


UNITS:

joule => kg*m**2/s


SUBS:

Subs(f(x), x, ph**2)
Subs(f(x).diff(x), x, 0)
Subs(f(x).diff(x)/y, (x, y), (0, Rational(1, 2)))


ORDER:

O(1)
O(1/x)
O(x**2 + y**2)

"""


def pretty(expr, order=None):
    """ASCII pretty-printing"""
    return xpretty(expr, order=order, use_unicode=False, wrap_line=False)


def upretty(expr, order=None):
    """Unicode pretty-printing"""
    return xpretty(expr, order=order, use_unicode=True, wrap_line=False)


def test_pretty_ascii_str():
    assert pretty( 'xxx' ) == 'xxx'
    assert pretty( "xxx" ) == 'xxx'
    assert pretty( 'xxx\'xxx' ) == 'xxx\'xxx'
    assert pretty( 'xxx"xxx' ) == 'xxx\"xxx'
    assert pretty( 'xxx\"xxx' ) == 'xxx\"xxx'
    assert pretty( "xxx'xxx" ) == 'xxx\'xxx'
    assert pretty( "xxx\'xxx" ) == 'xxx\'xxx'
    assert pretty( "xxx\"xxx" ) == 'xxx\"xxx'
    assert pretty( "xxx\"xxx\'xxx" ) == 'xxx"xxx\'xxx'
    assert pretty( "xxx\nxxx" ) == 'xxx\nxxx'


def test_pretty_unicode_str():
    assert pretty( u('xxx') ) == u('xxx')
    assert pretty( u('xxx') ) == u('xxx')
    assert pretty( u('xxx\'xxx') ) == u('xxx\'xxx')
    assert pretty( u('xxx"xxx') ) == u('xxx\"xxx')
    assert pretty( u('xxx\"xxx') ) == u('xxx\"xxx')
    assert pretty( u("xxx'xxx") ) == u('xxx\'xxx')
    assert pretty( u("xxx\'xxx") ) == u('xxx\'xxx')
    assert pretty( u("xxx\"xxx") ) == u('xxx\"xxx')
    assert pretty( u("xxx\"xxx\'xxx") ) == u('xxx"xxx\'xxx')
    assert pretty( u("xxx\nxxx") ) == u('xxx\nxxx')


def test_upretty_greek():
    assert upretty( oo ) == u('∞')
    assert upretty( Symbol('alpha^+_1') ) == u('α⁺₁')
    assert upretty( Symbol('beta') ) == u('β')
    assert upretty(Symbol('lambda')) == u('λ')


def test_upretty_multiindex():
    assert upretty( Symbol('beta12') ) == u('β₁₂')
    assert upretty( Symbol('Y00') ) == u('Y₀₀')
    assert upretty( Symbol('Y_00') ) == u('Y₀₀')
    assert upretty( Symbol('F^+-') ) == u('F⁺⁻')


def test_upretty_sub_super():
    assert upretty( Symbol('beta_1_2') ) == u('β₁ ₂')
    assert upretty( Symbol('beta^1^2') ) == u('β¹ ²')
    assert upretty( Symbol('beta_1^2') ) == u('β²₁')
    assert upretty( Symbol('beta_10_20') ) == u('β₁₀ ₂₀')
    assert upretty( Symbol('beta_ax_gamma^i') ) == u('βⁱₐₓ ᵧ')
    assert upretty( Symbol("F^1^2_3_4") ) == u('F¹ ²₃ ₄')
    assert upretty( Symbol("F_1_2^3^4") ) == u('F³ ⁴₁ ₂')
    assert upretty( Symbol("F_1_2_3_4") ) == u('F₁ ₂ ₃ ₄')
    assert upretty( Symbol("F^1^2^3^4") ) == u('F¹ ² ³ ⁴')


def test_upretty_subs_missing_in_24():
    assert upretty( Symbol('F_beta') ) == u('Fᵦ')
    assert upretty( Symbol('F_gamma') ) == u('Fᵧ')
    assert upretty( Symbol('F_rho') ) == u('Fᵨ')
    assert upretty( Symbol('F_phi') ) == u('Fᵩ')
    assert upretty( Symbol('F_chi') ) == u('Fᵪ')

    assert upretty( Symbol('F_a') ) == u('Fₐ')
    assert upretty( Symbol('F_e') ) == u('Fₑ')
    assert upretty( Symbol('F_i') ) == u('Fᵢ')
    assert upretty( Symbol('F_o') ) == u('Fₒ')
    assert upretty( Symbol('F_u') ) == u('Fᵤ')
    assert upretty( Symbol('F_r') ) == u('Fᵣ')
    assert upretty( Symbol('F_v') ) == u('Fᵥ')
    assert upretty( Symbol('F_x') ) == u('Fₓ')


@XFAIL
def test_missing_in_2X_issue_9047():
    import warnings
    with warnings.catch_warnings():
        warnings.simplefilter("ignore")
        assert upretty( Symbol('F_h') ) == u('Fₕ')
        assert upretty( Symbol('F_k') ) == u('Fₖ')
        assert upretty( Symbol('F_l') ) == u('Fₗ')
        assert upretty( Symbol('F_m') ) == u('Fₘ')
        assert upretty( Symbol('F_n') ) == u('Fₙ')
        assert upretty( Symbol('F_p') ) == u('Fₚ')
        assert upretty( Symbol('F_s') ) == u('Fₛ')
        assert upretty( Symbol('F_t') ) == u('Fₜ')


def test_upretty_modifiers():
    # Accents
    assert upretty( Symbol('Fmathring') ) == u('F̊')
    assert upretty( Symbol('Fddddot') ) == u('F̈̈')
    assert upretty( Symbol('Fdddot') ) == u('F̈̇')
    assert upretty( Symbol('Fddot') ) == u('F̈')
    assert upretty( Symbol('Fdot') ) == u('Ḟ')
    assert upretty( Symbol('Fcheck') ) == u('F̌')
    assert upretty( Symbol('Fbreve') ) == u('F̆')
    assert upretty( Symbol('Facute') ) == u('F́')
    assert upretty( Symbol('Fgrave') ) == u('F̀')
    assert upretty( Symbol('Ftilde') ) == u('F̃')
    assert upretty( Symbol('Fhat') ) == u('F̂')
    assert upretty( Symbol('Fbar') ) == u('F̅')
    assert upretty( Symbol('Fvec') ) == u('F⃗')
    assert upretty( Symbol('Fprime') ) == u('F′')
    assert upretty( Symbol('Fprm') ) == u('F′')
    # No faces are actually implemented, but test to make sure the modifiers are stripped
    assert upretty( Symbol('Fbold') ) == u('Fbold')
    assert upretty( Symbol('Fbm') ) == u('Fbm')
    assert upretty( Symbol('Fcal') ) == u('Fcal')
    assert upretty( Symbol('Fscr') ) == u('Fscr')
    assert upretty( Symbol('Ffrak') ) == u('Ffrak')
    # Brackets
    assert upretty( Symbol('Fnorm') ) == u('‖F‖')
    assert upretty( Symbol('Favg') ) == u('⟨F⟩')
    assert upretty( Symbol('Fabs') ) == u('|F|')
    assert upretty( Symbol('Fmag') ) == u('|F|')
    # Combinations
    assert upretty( Symbol('xvecdot') ) == u('x⃗̇')
    assert upretty( Symbol('xDotVec') ) == u('ẋ⃗')
    assert upretty( Symbol('xHATNorm') ) == u('‖x̂‖')
    assert upretty( Symbol('xMathring_yCheckPRM__zbreveAbs') ) == u('x̊_y̌′__|z̆|')
    assert upretty( Symbol('alphadothat_nVECDOT__tTildePrime') ) == u('α̇̂_n⃗̇__t̃′')
    assert upretty( Symbol('x_dot') ) == u('x_dot')
    assert upretty( Symbol('x__dot') ) == u('x__dot')


def test_pretty_Cycle():
    from sympy.combinatorics.permutations import Cycle
    assert pretty(Cycle(1, 2)) == '(1 2)'
    assert pretty(Cycle(2)) == '(2)'
    assert pretty(Cycle(1, 3)(4, 5)) == '(1 3)(4 5)'
    assert pretty(Cycle()) == '()'


def test_pretty_basic():
    assert pretty( -Rational(1)/2 ) == '-1/2'
    assert pretty( -Rational(13)/22 ) == \
"""\
-13 \n\
----\n\
 22 \
"""
    expr = oo
    ascii_str = \
"""\
oo\
"""
    ucode_str = \
u("""\
∞\
""")
    assert pretty(expr) == ascii_str
    assert upretty(expr) == ucode_str

    expr = (x**2)
    ascii_str = \
"""\
 2\n\
x \
"""
    ucode_str = \
u("""\
 2\n\
x \
""")
    assert pretty(expr) == ascii_str
    assert upretty(expr) == ucode_str

    expr = 1/x
    ascii_str = \
"""\
1\n\
-\n\
x\
"""
    ucode_str = \
u("""\
1\n\
─\n\
x\
""")
    assert pretty(expr) == ascii_str
    assert upretty(expr) == ucode_str

    # not the same as 1/x
    expr = x**-1.0
    ascii_str = \
"""\
 -1.0\n\
x    \
"""
    ucode_str = \
("""\
 -1.0\n\
x    \
""")
    assert pretty(expr) == ascii_str
    assert upretty(expr) == ucode_str

    # see issue #2860
    expr = Pow(S(2), -1.0, evaluate=False)
    ascii_str = \
"""\
 -1.0\n\
2    \
"""
    ucode_str = \
("""\
 -1.0\n\
2    \
""")
    assert pretty(expr) == ascii_str
    assert upretty(expr) == ucode_str

    expr = y*x**-2
    ascii_str = \
"""\
y \n\
--\n\
 2\n\
x \
"""
    ucode_str = \
u("""\
y \n\
──\n\
 2\n\
x \
""")
    assert pretty(expr) == ascii_str
    assert upretty(expr) == ucode_str

    expr = x**Rational(-5, 2)
    ascii_str = \
"""\
 1  \n\
----\n\
 5/2\n\
x   \
"""
    ucode_str = \
u("""\
 1  \n\
────\n\
 5/2\n\
x   \
""")
    assert pretty(expr) == ascii_str
    assert upretty(expr) == ucode_str

    expr = (-2)**x
    ascii_str = \
"""\
    x\n\
(-2) \
"""
    ucode_str = \
u("""\
    x\n\
(-2) \
""")
    assert pretty(expr) == ascii_str
    assert upretty(expr) == ucode_str

    # See issue 4923
    expr = Pow(3, 1, evaluate=False)
    ascii_str = \
"""\
 1\n\
3 \
"""
    ucode_str = \
u("""\
 1\n\
3 \
""")
    assert pretty(expr) == ascii_str
    assert upretty(expr) == ucode_str

    expr = (x**2 + x + 1)
    ascii_str_1 = \
"""\
         2\n\
1 + x + x \
"""
    ascii_str_2 = \
"""\
 2        \n\
x  + x + 1\
"""
    ascii_str_3 = \
"""\
 2        \n\
x  + 1 + x\
"""
    ucode_str_1 = \
u("""\
         2\n\
1 + x + x \
""")
    ucode_str_2 = \
u("""\
 2        \n\
x  + x + 1\
""")
    ucode_str_3 = \
u("""\
 2        \n\
x  + 1 + x\
""")
    assert pretty(expr) in [ascii_str_1, ascii_str_2, ascii_str_3]
    assert upretty(expr) in [ucode_str_1, ucode_str_2, ucode_str_3]

    expr = 1 - x
    ascii_str_1 = \
"""\
1 - x\
"""
    ascii_str_2 = \
"""\
-x + 1\
"""
    ucode_str_1 = \
u("""\
1 - x\
""")
    ucode_str_2 = \
u("""\
-x + 1\
""")
    assert pretty(expr) in [ascii_str_1, ascii_str_2]
    assert upretty(expr) in [ucode_str_1, ucode_str_2]

    expr = 1 - 2*x
    ascii_str_1 = \
"""\
1 - 2*x\
"""
    ascii_str_2 = \
"""\
-2*x + 1\
"""
    ucode_str_1 = \
u("""\
1 - 2⋅x\
""")
    ucode_str_2 = \
u("""\
-2⋅x + 1\
""")
    assert pretty(expr) in [ascii_str_1, ascii_str_2]
    assert upretty(expr) in [ucode_str_1, ucode_str_2]

    expr = x/y
    ascii_str = \
"""\
x\n\
-\n\
y\
"""
    ucode_str = \
u("""\
x\n\
─\n\
y\
""")
    assert pretty(expr) == ascii_str
    assert upretty(expr) == ucode_str

    expr = -x/y
    ascii_str = \
"""\
-x \n\
---\n\
 y \
"""
    ucode_str = \
u("""\
-x \n\
───\n\
 y \
""")
    assert pretty(expr) == ascii_str
    assert upretty(expr) == ucode_str

    expr = (x + 2)/y
    ascii_str_1 = \
"""\
2 + x\n\
-----\n\
  y  \
"""
    ascii_str_2 = \
"""\
x + 2\n\
-----\n\
  y  \
"""
    ucode_str_1 = \
u("""\
2 + x\n\
─────\n\
  y  \
""")
    ucode_str_2 = \
u("""\
x + 2\n\
─────\n\
  y  \
""")
    assert pretty(expr) in [ascii_str_1, ascii_str_2]
    assert upretty(expr) in [ucode_str_1, ucode_str_2]

    expr = (1 + x)*y
    ascii_str_1 = \
"""\
y*(1 + x)\
"""
    ascii_str_2 = \
"""\
(1 + x)*y\
"""
    ascii_str_3 = \
"""\
y*(x + 1)\
"""
    ucode_str_1 = \
u("""\
y⋅(1 + x)\
""")
    ucode_str_2 = \
u("""\
(1 + x)⋅y\
""")
    ucode_str_3 = \
u("""\
y⋅(x + 1)\
""")
    assert pretty(expr) in [ascii_str_1, ascii_str_2, ascii_str_3]
    assert upretty(expr) in [ucode_str_1, ucode_str_2, ucode_str_3]

    # Test for correct placement of the negative sign
    expr = -5*x/(x + 10)
    ascii_str_1 = \
"""\
-5*x  \n\
------\n\
10 + x\
"""
    ascii_str_2 = \
"""\
-5*x  \n\
------\n\
x + 10\
"""
    ucode_str_1 = \
u("""\
-5⋅x  \n\
──────\n\
10 + x\
""")
    ucode_str_2 = \
u("""\
-5⋅x  \n\
──────\n\
x + 10\
""")
    assert pretty(expr) in [ascii_str_1, ascii_str_2]
    assert upretty(expr) in [ucode_str_1, ucode_str_2]

    expr = -S(1)/2 - 3*x
    ascii_str = \
"""\
-3*x - 1/2\
"""
    ucode_str = \
u("""\
-3⋅x - 1/2\
""")
    assert pretty(expr) == ascii_str
    assert upretty(expr) == ucode_str

    expr = S(1)/2 - 3*x
    ascii_str = \
"""\
-3*x + 1/2\
"""
    ucode_str = \
u("""\
-3⋅x + 1/2\
""")
    assert pretty(expr) == ascii_str
    assert upretty(expr) == ucode_str

    expr = -S(1)/2 - 3*x/2
    ascii_str = \
"""\
  3*x   1\n\
- --- - -\n\
   2    2\
"""
    ucode_str = \
u("""\
  3⋅x   1\n\
- ─── - ─\n\
   2    2\
""")
    assert pretty(expr) == ascii_str
    assert upretty(expr) == ucode_str

    expr = S(1)/2 - 3*x/2
    ascii_str = \
"""\
  3*x   1\n\
- --- + -\n\
   2    2\
"""
    ucode_str = \
u("""\
  3⋅x   1\n\
- ─── + ─\n\
   2    2\
""")
    assert pretty(expr) == ascii_str
    assert upretty(expr) == ucode_str


def test_negative_fractions():
    expr = -x/y
    ascii_str =\
"""\
-x \n\
---\n\
 y \
"""
    ucode_str =\
u("""\
-x \n\
───\n\
 y \
""")
    assert pretty(expr) == ascii_str
    assert upretty(expr) == ucode_str
    expr = -x*z/y
    ascii_str =\
"""\
-x*z \n\
-----\n\
  y  \
"""
    ucode_str =\
u("""\
-x⋅z \n\
─────\n\
  y  \
""")
    assert pretty(expr) == ascii_str
    assert upretty(expr) == ucode_str
    expr = x**2/y
    ascii_str =\
"""\
 2\n\
x \n\
--\n\
y \
"""
    ucode_str =\
u("""\
 2\n\
x \n\
──\n\
y \
""")
    assert pretty(expr) == ascii_str
    assert upretty(expr) == ucode_str
    expr = -x**2/y
    ascii_str =\
"""\
  2 \n\
-x  \n\
----\n\
 y  \
"""
    ucode_str =\
u("""\
  2 \n\
-x  \n\
────\n\
 y  \
""")
    assert pretty(expr) == ascii_str
    assert upretty(expr) == ucode_str
    expr = -x/(y*z)
    ascii_str =\
"""\
-x \n\
---\n\
y*z\
"""
    ucode_str =\
u("""\
-x \n\
───\n\
y⋅z\
""")
    assert pretty(expr) == ascii_str
    assert upretty(expr) == ucode_str
    expr = -a/y**2
    ascii_str =\
"""\
-a \n\
---\n\
  2\n\
 y \
"""
    ucode_str =\
u("""\
-a \n\
───\n\
  2\n\
 y \
""")
    assert pretty(expr) == ascii_str
    assert upretty(expr) == ucode_str
    expr = y**(-a/b)
    ascii_str =\
"""\
 -a \n\
 ---\n\
  b \n\
y   \
"""
    ucode_str =\
u("""\
 -a \n\
 ───\n\
  b \n\
y   \
""")
    assert pretty(expr) == ascii_str
    assert upretty(expr) == ucode_str
    expr = -1/y**2
    ascii_str =\
"""\
-1 \n\
---\n\
  2\n\
 y \
"""
    ucode_str =\
u("""\
-1 \n\
───\n\
  2\n\
 y \
""")
    assert pretty(expr) == ascii_str
    assert upretty(expr) == ucode_str
    expr = -10/b**2
    ascii_str =\
"""\
-10 \n\
----\n\
  2 \n\
 b  \
"""
    ucode_str =\
u("""\
-10 \n\
────\n\
  2 \n\
 b  \
""")
    assert pretty(expr) == ascii_str
    assert upretty(expr) == ucode_str
    expr = Rational(-200, 37)
    ascii_str =\
"""\
-200 \n\
-----\n\
  37 \
"""
    ucode_str =\
u("""\
-200 \n\
─────\n\
  37 \
""")
    assert pretty(expr) == ascii_str
    assert upretty(expr) == ucode_str

def test_issue_5524():
    assert pretty(-(-x + 5)*(-x - 2*sqrt(2) + 5) - (-y + 5)*(-y + 5)) == \
"""\
        /         ___    \\           2\n\
(x - 5)*\\-x - 2*\\/ 2  + 5/ - (-y + 5) \
"""

    assert upretty(-(-x + 5)*(-x - 2*sqrt(2) + 5) - (-y + 5)*(-y + 5)) == \
u("""\
                                  2\n\
(x - 5)⋅(-x - 2⋅√2 + 5) - (-y + 5) \
""")


def test_pretty_ordering():
    assert pretty(x**2 + x + 1, order='lex') == \
"""\
 2        \n\
x  + x + 1\
"""
    assert pretty(x**2 + x + 1, order='rev-lex') == \
"""\
         2\n\
1 + x + x \
"""
    assert pretty(1 - x, order='lex') == '-x + 1'
    assert pretty(1 - x, order='rev-lex') == '1 - x'

    assert pretty(1 - 2*x, order='lex') == '-2*x + 1'
    assert pretty(1 - 2*x, order='rev-lex') == '1 - 2*x'

    f = 2*x**4 + y**2 - x**2 + y**3
    assert pretty(f, order=None) == \
"""\
   4    2    3    2\n\
2*x  - x  + y  + y \
"""
    assert pretty(f, order='lex') == \
"""\
   4    2    3    2\n\
2*x  - x  + y  + y \
"""
    assert pretty(f, order='rev-lex') == \
"""\
 2    3    2      4\n\
y  + y  - x  + 2*x \
"""

    expr = x - x**3/6 + x**5/120 + O(x**6)
    ascii_str = \
"""\
     3     5        \n\
    x     x     / 6\\\n\
x - -- + --- + O\\x /\n\
    6    120        \
"""
    ucode_str = \
u("""\
     3     5        \n\
    x     x     ⎛ 6⎞\n\
x - ── + ─── + O⎝x ⎠\n\
    6    120        \
""")
    assert pretty(expr, order=None) == ascii_str
    assert upretty(expr, order=None) == ucode_str

    assert pretty(expr, order='lex') == ascii_str
    assert upretty(expr, order='lex') == ucode_str

    assert pretty(expr, order='rev-lex') == ascii_str
    assert upretty(expr, order='rev-lex') == ucode_str


def test_pretty_relational():
    expr = Eq(x, y)
    ascii_str = \
"""\
x = y\
"""
    ucode_str = \
u("""\
x = y\
""")
    assert pretty(expr) == ascii_str
    assert upretty(expr) == ucode_str

    expr = Lt(x, y)
    ascii_str = \
"""\
x < y\
"""
    ucode_str = \
u("""\
x < y\
""")
    assert pretty(expr) == ascii_str
    assert upretty(expr) == ucode_str

    expr = Gt(x, y)
    ascii_str = \
"""\
x > y\
"""
    ucode_str = \
u("""\
x > y\
""")
    assert pretty(expr) == ascii_str
    assert upretty(expr) == ucode_str

    expr = Le(x, y)
    ascii_str = \
"""\
x <= y\
"""
    ucode_str = \
u("""\
x ≤ y\
""")
    assert pretty(expr) == ascii_str
    assert upretty(expr) == ucode_str

    expr = Ge(x, y)
    ascii_str = \
"""\
x >= y\
"""
    ucode_str = \
u("""\
x ≥ y\
""")
    assert pretty(expr) == ascii_str
    assert upretty(expr) == ucode_str

    expr = Ne(x/(y + 1), y**2)
    ascii_str_1 = \
"""\
  x       2\n\
----- != y \n\
1 + y      \
"""
    ascii_str_2 = \
"""\
  x       2\n\
----- != y \n\
y + 1      \
"""
    ucode_str_1 = \
u("""\
  x      2\n\
───── ≠ y \n\
1 + y     \
""")
    ucode_str_2 = \
u("""\
  x      2\n\
───── ≠ y \n\
y + 1     \
""")
    assert pretty(expr) in [ascii_str_1, ascii_str_2]
    assert upretty(expr) in [ucode_str_1, ucode_str_2]

def test_Assignment():
    expr = Assignment(x, y)
    ascii_str = \
"""\
x := y\
"""
    ucode_str = \
u("""\
x := y\
""")
    assert pretty(expr) == ascii_str
    assert upretty(expr) == ucode_str

def test_issue_7117():
    # See also issue #5031 (hence the evaluate=False in these).
    e = Eq(x + 1, x/2)
    q = Mul(2, e, evaluate=False)
    assert upretty(q) == u("""\
  ⎛        x⎞\n\
2⋅⎜x + 1 = ─⎟\n\
  ⎝        2⎠\
""")
    q = Add(e, 6, evaluate=False)
    assert upretty(q) == u("""\
    ⎛        x⎞\n\
6 + ⎜x + 1 = ─⎟\n\
    ⎝        2⎠\
""")
    q = Pow(e, 2, evaluate=False)
    assert upretty(q) == u("""\
           2\n\
⎛        x⎞ \n\
⎜x + 1 = ─⎟ \n\
⎝        2⎠ \
""")
    e2 = Eq(x, 2)
    q = Mul(e, e2, evaluate=False)
    assert upretty(q) == u("""\
⎛        x⎞        \n\
⎜x + 1 = ─⎟⋅(x = 2)\n\
⎝        2⎠        \
""")


def test_pretty_rational():
    expr = y*x**-2
    ascii_str = \
"""\
y \n\
--\n\
 2\n\
x \
"""
    ucode_str = \
u("""\
y \n\
──\n\
 2\n\
x \
""")
    assert pretty(expr) == ascii_str
    assert upretty(expr) == ucode_str

    expr = y**Rational(3, 2) * x**Rational(-5, 2)
    ascii_str = \
"""\
 3/2\n\
y   \n\
----\n\
 5/2\n\
x   \
"""
    ucode_str = \
u("""\
 3/2\n\
y   \n\
────\n\
 5/2\n\
x   \
""")
    assert pretty(expr) == ascii_str
    assert upretty(expr) == ucode_str

    expr = sin(x)**3/tan(x)**2
    ascii_str = \
"""\
   3   \n\
sin (x)\n\
-------\n\
   2   \n\
tan (x)\
"""
    ucode_str = \
u("""\
   3   \n\
sin (x)\n\
───────\n\
   2   \n\
tan (x)\
""")
    assert pretty(expr) == ascii_str
    assert upretty(expr) == ucode_str


def test_pretty_functions():
    """Tests for Abs, conjugate, exp, function braces, and factorial."""
    expr = (2*x + exp(x))
    ascii_str_1 = \
"""\
       x\n\
2*x + e \
"""
    ascii_str_2 = \
"""\
 x      \n\
e  + 2*x\
"""
    ucode_str_1 = \
u("""\
       x\n\
2⋅x + ℯ \
""")
    ucode_str_2 = \
u("""\
 x     \n\
ℯ + 2⋅x\
""")
    assert pretty(expr) in [ascii_str_1, ascii_str_2]
    assert upretty(expr) in [ucode_str_1, ucode_str_2]

    expr = Abs(x)
    ascii_str = \
"""\
|x|\
"""
    ucode_str = \
u("""\
│x│\
""")
    assert pretty(expr) == ascii_str
    assert upretty(expr) == ucode_str

    expr = Abs(x/(x**2 + 1))
    ascii_str_1 = \
"""\
|  x   |\n\
|------|\n\
|     2|\n\
|1 + x |\
"""
    ascii_str_2 = \
"""\
|  x   |\n\
|------|\n\
| 2    |\n\
|x  + 1|\
"""
    ucode_str_1 = \
u("""\
│  x   │\n\
│──────│\n\
│     2│\n\
│1 + x │\
""")
    ucode_str_2 = \
u("""\
│  x   │\n\
│──────│\n\
│ 2    │\n\
│x  + 1│\
""")
    assert pretty(expr) in [ascii_str_1, ascii_str_2]
    assert upretty(expr) in [ucode_str_1, ucode_str_2]

    expr = Abs(1 / (y - Abs(x)))
    ascii_str = \
"""\
|   1   |\n\
|-------|\n\
|y - |x||\
"""
    ucode_str = \
u("""\
│   1   │\n\
│───────│\n\
│y - │x││\
""")
    assert pretty(expr) == ascii_str
    assert upretty(expr) == ucode_str

    n = Symbol('n', integer=True)
    expr = factorial(n)
    ascii_str = \
"""\
n!\
"""
    ucode_str = \
u("""\
n!\
""")
    assert pretty(expr) == ascii_str
    assert upretty(expr) == ucode_str

    expr = factorial(2*n)
    ascii_str = \
"""\
(2*n)!\
"""
    ucode_str = \
u("""\
(2⋅n)!\
""")
    assert pretty(expr) == ascii_str
    assert upretty(expr) == ucode_str

    expr = factorial(factorial(factorial(n)))
    ascii_str = \
"""\
((n!)!)!\
"""
    ucode_str = \
u("""\
((n!)!)!\
""")
    assert pretty(expr) == ascii_str
    assert upretty(expr) == ucode_str

    expr = factorial(n + 1)
    ascii_str_1 = \
"""\
(1 + n)!\
"""
    ascii_str_2 = \
"""\
(n + 1)!\
"""
    ucode_str_1 = \
u("""\
(1 + n)!\
""")
    ucode_str_2 = \
u("""\
(n + 1)!\
""")

    assert pretty(expr) in [ascii_str_1, ascii_str_2]
    assert upretty(expr) in [ucode_str_1, ucode_str_2]

    expr = subfactorial(n)
    ascii_str = \
"""\
!n\
"""
    ucode_str = \
u("""\
!n\
""")
    assert pretty(expr) == ascii_str
    assert upretty(expr) == ucode_str

    expr = subfactorial(2*n)
    ascii_str = \
"""\
!(2*n)\
"""
    ucode_str = \
u("""\
!(2⋅n)\
""")
    assert pretty(expr) == ascii_str
    assert upretty(expr) == ucode_str

    n = Symbol('n', integer=True)
    expr = factorial2(n)
    ascii_str = \
"""\
n!!\
"""
    ucode_str = \
u("""\
n!!\
""")
    assert pretty(expr) == ascii_str
    assert upretty(expr) == ucode_str

    expr = factorial2(2*n)
    ascii_str = \
"""\
(2*n)!!\
"""
    ucode_str = \
u("""\
(2⋅n)!!\
""")
    assert pretty(expr) == ascii_str
    assert upretty(expr) == ucode_str

    expr = factorial2(factorial2(factorial2(n)))
    ascii_str = \
"""\
((n!!)!!)!!\
"""
    ucode_str = \
u("""\
((n!!)!!)!!\
""")
    assert pretty(expr) == ascii_str
    assert upretty(expr) == ucode_str

    expr = factorial2(n + 1)
    ascii_str_1 = \
"""\
(1 + n)!!\
"""
    ascii_str_2 = \
"""\
(n + 1)!!\
"""
    ucode_str_1 = \
u("""\
(1 + n)!!\
""")
    ucode_str_2 = \
u("""\
(n + 1)!!\
""")

    assert pretty(expr) in [ascii_str_1, ascii_str_2]
    assert upretty(expr) in [ucode_str_1, ucode_str_2]

    expr = 2*binomial(n, k)
    ascii_str = \
"""\
  /n\\\n\
2*| |\n\
  \k/\
"""
    ucode_str = \
u("""\
  ⎛n⎞\n\
2⋅⎜ ⎟\n\
  ⎝k⎠\
""")

    assert pretty(expr) == ascii_str
    assert upretty(expr) == ucode_str

    expr = 2*binomial(2*n, k)
    ascii_str = \
"""\
  /2*n\\\n\
2*|   |\n\
  \ k /\
"""
    ucode_str = \
u("""\
  ⎛2⋅n⎞\n\
2⋅⎜   ⎟\n\
  ⎝ k ⎠\
""")

    assert pretty(expr) == ascii_str
    assert upretty(expr) == ucode_str

    expr = 2*binomial(n**2, k)
    ascii_str = \
"""\
  / 2\\\n\
  |n |\n\
2*|  |\n\
  \k /\
"""
    ucode_str = \
u("""\
  ⎛ 2⎞\n\
  ⎜n ⎟\n\
2⋅⎜  ⎟\n\
  ⎝k ⎠\
""")

    assert pretty(expr) == ascii_str
    assert upretty(expr) == ucode_str

    expr = catalan(n)
    ascii_str = \
"""\
C \n\
 n\
"""
    ucode_str = \
u("""\
C \n\
 n\
""")
    assert pretty(expr) == ascii_str
    assert upretty(expr) == ucode_str

    expr = conjugate(x)
    ascii_str = \
"""\
_\n\
x\
"""
    ucode_str = \
u("""\
_\n\
x\
""")
    assert pretty(expr) == ascii_str
    assert upretty(expr) == ucode_str

    f = Function('f')
    expr = conjugate(f(x + 1))
    ascii_str_1 = \
"""\
________\n\
f(1 + x)\
"""
    ascii_str_2 = \
"""\
________\n\
f(x + 1)\
"""
    ucode_str_1 = \
u("""\
________\n\
f(1 + x)\
""")
    ucode_str_2 = \
u("""\
________\n\
f(x + 1)\
""")
    assert pretty(expr) in [ascii_str_1, ascii_str_2]
    assert upretty(expr) in [ucode_str_1, ucode_str_2]

    expr = f(x)
    ascii_str = \
"""\
f(x)\
"""
    ucode_str = \
u("""\
f(x)\
""")
    assert pretty(expr) == ascii_str
    assert upretty(expr) == ucode_str

    expr = f(x, y)
    ascii_str = \
"""\
f(x, y)\
"""
    ucode_str = \
u("""\
f(x, y)\
""")
    assert pretty(expr) == ascii_str
    assert upretty(expr) == ucode_str

    expr = f(x/(y + 1), y)
    ascii_str_1 = \
"""\
 /  x     \\\n\
f|-----, y|\n\
 \\1 + y   /\
"""
    ascii_str_2 = \
"""\
 /  x     \\\n\
f|-----, y|\n\
 \\y + 1   /\
"""
    ucode_str_1 = \
u("""\
 ⎛  x     ⎞\n\
f⎜─────, y⎟\n\
 ⎝1 + y   ⎠\
""")
    ucode_str_2 = \
u("""\
 ⎛  x     ⎞\n\
f⎜─────, y⎟\n\
 ⎝y + 1   ⎠\
""")
    assert pretty(expr) in [ascii_str_1, ascii_str_2]
    assert upretty(expr) in [ucode_str_1, ucode_str_2]

    expr = f(x**x**x**x**x**x)
    ascii_str = \
"""\
 / / / / / x\\\\\\\\\\
 | | | | \\x /||||
 | | | \\x    /|||
 | | \\x       /||
 | \\x          /|
f\\x             /\
"""
    ucode_str = \
u("""\
 ⎛ ⎛ ⎛ ⎛ ⎛ x⎞⎞⎞⎞⎞
 ⎜ ⎜ ⎜ ⎜ ⎝x ⎠⎟⎟⎟⎟
 ⎜ ⎜ ⎜ ⎝x    ⎠⎟⎟⎟
 ⎜ ⎜ ⎝x       ⎠⎟⎟
 ⎜ ⎝x          ⎠⎟
f⎝x             ⎠\
""")
    assert pretty(expr) == ascii_str
    assert upretty(expr) == ucode_str

    expr = sin(x)**2
    ascii_str = \
"""\
   2   \n\
sin (x)\
"""
    ucode_str = \
u("""\
   2   \n\
sin (x)\
""")
    assert pretty(expr) == ascii_str
    assert upretty(expr) == ucode_str

    expr = conjugate(a + b*I)
    ascii_str = \
"""\
_     _\n\
a - I*b\
"""
    ucode_str = \
u("""\
_     _\n\
a - ⅈ⋅b\
""")
    assert pretty(expr) == ascii_str
    assert upretty(expr) == ucode_str

    expr = conjugate(exp(a + b*I))
    ascii_str = \
"""\
 _     _\n\
 a - I*b\n\
e       \
"""
    ucode_str = \
u("""\
 _     _\n\
 a - ⅈ⋅b\n\
ℯ       \
""")
    assert pretty(expr) == ascii_str
    assert upretty(expr) == ucode_str

    expr = conjugate( f(1 + conjugate(f(x))) )
    ascii_str_1 = \
"""\
___________\n\
 /    ____\\\n\
f\\1 + f(x)/\
"""
    ascii_str_2 = \
"""\
___________\n\
 /____    \\\n\
f\\f(x) + 1/\
"""
    ucode_str_1 = \
u("""\
___________\n\
 ⎛    ____⎞\n\
f⎝1 + f(x)⎠\
""")
    ucode_str_2 = \
u("""\
___________\n\
 ⎛____    ⎞\n\
f⎝f(x) + 1⎠\
""")
    assert pretty(expr) in [ascii_str_1, ascii_str_2]
    assert upretty(expr) in [ucode_str_1, ucode_str_2]

    expr = f(x/(y + 1), y)
    ascii_str_1 = \
"""\
 /  x     \\\n\
f|-----, y|\n\
 \\1 + y   /\
"""
    ascii_str_2 = \
"""\
 /  x     \\\n\
f|-----, y|\n\
 \\y + 1   /\
"""
    ucode_str_1 = \
u("""\
 ⎛  x     ⎞\n\
f⎜─────, y⎟\n\
 ⎝1 + y   ⎠\
""")
    ucode_str_2 = \
u("""\
 ⎛  x     ⎞\n\
f⎜─────, y⎟\n\
 ⎝y + 1   ⎠\
""")
    assert pretty(expr) in [ascii_str_1, ascii_str_2]
    assert upretty(expr) in [ucode_str_1, ucode_str_2]

    expr = floor(1 / (y - floor(x)))
    ascii_str = \
"""\
     /     1      \\\n\
floor|------------|\n\
     \y - floor(x)/\
"""
    ucode_str = \
u("""\
⎢   1   ⎥\n\
⎢───────⎥\n\
⎣y - ⌊x⌋⎦\
""")
    assert pretty(expr) == ascii_str
    assert upretty(expr) == ucode_str

    expr = ceiling(1 / (y - ceiling(x)))
    ascii_str = \
"""\
       /      1       \\\n\
ceiling|--------------|\n\
       \y - ceiling(x)/\
"""
    ucode_str = \
u("""\
⎡   1   ⎤\n\
⎢───────⎥\n\
⎢y - ⌈x⌉⎥\
""")
    assert pretty(expr) == ascii_str
    assert upretty(expr) == ucode_str

    expr = euler(n)
    ascii_str = \
"""\
E \n\
 n\
"""
    ucode_str = \
u("""\
E \n\
 n\
""")
    assert pretty(expr) == ascii_str
    assert upretty(expr) == ucode_str

    expr = euler(1/(1 + 1/(1 + 1/n)))
    ascii_str = \
"""\
E         \n\
     1    \n\
 ---------\n\
       1  \n\
 1 + -----\n\
         1\n\
     1 + -\n\
         n\
"""

    ucode_str = \
u("""\
E         \n\
     1    \n\
 ─────────\n\
       1  \n\
 1 + ─────\n\
         1\n\
     1 + ─\n\
         n\
""")
    assert pretty(expr) == ascii_str
    assert upretty(expr) == ucode_str


def test_pretty_sqrt():
    expr = sqrt(2)
    ascii_str = \
"""\
  ___\n\
\/ 2 \
"""
    ucode_str = \
u("√2")
    assert pretty(expr) == ascii_str
    assert upretty(expr) == ucode_str

    expr = 2**Rational(1, 3)
    ascii_str = \
"""\
3 ___\n\
\/ 2 \
"""
    ucode_str = \
u("""\
3 ___\n\
╲╱ 2 \
""")
    assert pretty(expr) == ascii_str
    assert upretty(expr) == ucode_str

    expr = 2**Rational(1, 1000)
    ascii_str = \
"""\
1000___\n\
  \/ 2 \
"""
    ucode_str = \
u("""\
1000___\n\
  ╲╱ 2 \
""")
    assert pretty(expr) == ascii_str
    assert upretty(expr) == ucode_str

    expr = sqrt(x**2 + 1)
    ascii_str = \
"""\
   ________\n\
  /  2     \n\
\/  x  + 1 \
"""
    ucode_str = \
u("""\
   ________\n\
  ╱  2     \n\
╲╱  x  + 1 \
""")
    assert pretty(expr) == ascii_str
    assert upretty(expr) == ucode_str

    expr = (1 + sqrt(5))**Rational(1, 3)
    ascii_str = \
"""\
   ___________\n\
3 /       ___ \n\
\/  1 + \/ 5  \
"""
    ucode_str = \
u("""\
3 ________\n\
╲╱ 1 + √5 \
""")
    assert pretty(expr) == ascii_str
    assert upretty(expr) == ucode_str

    expr = 2**(1/x)
    ascii_str = \
"""\
x ___\n\
\/ 2 \
"""
    ucode_str = \
u("""\
x ___\n\
╲╱ 2 \
""")
    assert pretty(expr) == ascii_str
    assert upretty(expr) == ucode_str

    expr = sqrt(2 + pi)
    ascii_str = \
"""\
  ________\n\
\/ 2 + pi \
"""
    ucode_str = \
u("""\
  _______\n\
╲╱ 2 + π \
""")
    assert pretty(expr) == ascii_str
    assert upretty(expr) == ucode_str

    expr = (2 + (
        1 + x**2)/(2 + x))**Rational(1, 4) + (1 + x**Rational(1, 1000))/sqrt(3 + x**2)
    ascii_str = \
"""\
     ____________              \n\
    /      2        1000___    \n\
   /      x  + 1      \/ x  + 1\n\
4 /   2 + ------  + -----------\n\
\/        x + 2        ________\n\
                      /  2     \n\
                    \/  x  + 3 \
"""
    ucode_str = \
u("""\
     ____________              \n\
    ╱      2        1000___    \n\
   ╱      x  + 1      ╲╱ x  + 1\n\
4 ╱   2 + ──────  + ───────────\n\
╲╱        x + 2        ________\n\
                      ╱  2     \n\
                    ╲╱  x  + 3 \
""")
    assert pretty(expr) == ascii_str
    assert upretty(expr) == ucode_str


def test_pretty_sqrt_char_knob():
    # See PR #9234.
    expr = sqrt(2)
    ucode_str1 = \
u("""\
  ___\n\
╲╱ 2 \
""")
    ucode_str2 = \
u("√2")
    assert xpretty(expr, use_unicode=True,
                   use_unicode_sqrt_char=False) == ucode_str1
    assert xpretty(expr, use_unicode=True,
                   use_unicode_sqrt_char=True) == ucode_str2


def test_pretty_sqrt_longsymbol_no_sqrt_char():
    # Do not use unicode sqrt char for long symbols (see PR #9234).
    expr = sqrt(Symbol('C1'))
    ucode_str = \
u("""\
  ____\n\
╲╱ C₁ \
""")
    assert upretty(expr) == ucode_str


def test_pretty_KroneckerDelta():
    x, y = symbols("x, y")
    expr = KroneckerDelta(x, y)
    ascii_str = \
"""\
d   \n\
 x,y\
"""
    ucode_str = \
u("""\
δ   \n\
 x,y\
""")
    assert pretty(expr) == ascii_str
    assert upretty(expr) == ucode_str


def test_pretty_product():
    n, m, k, l = symbols('n m k l')
    f = symbols('f', cls=Function)
    expr = Product(f((n/3)**2), (n, k**2, l))

    unicode_str = \
u("""\
    l           \n\
┬────────┬      \n\
│        │  ⎛ 2⎞\n\
│        │  ⎜n ⎟\n\
│        │ f⎜──⎟\n\
│        │  ⎝9 ⎠\n\
│        │      \n\
       2        \n\
  n = k         """)
    ascii_str = \
"""\
    l           \n\
__________      \n\
|        |  / 2\\\n\
|        |  |n |\n\
|        | f|--|\n\
|        |  \9 /\n\
|        |      \n\
       2        \n\
  n = k         """

    assert pretty(expr) == ascii_str
    assert upretty(expr) == unicode_str

    expr = Product(f((n/3)**2), (n, k**2, l), (l, 1, m))

    unicode_str = \
u("""\
    m          l           \n\
┬────────┬ ┬────────┬      \n\
│        │ │        │  ⎛ 2⎞\n\
│        │ │        │  ⎜n ⎟\n\
│        │ │        │ f⎜──⎟\n\
│        │ │        │  ⎝9 ⎠\n\
│        │ │        │      \n\
  l = 1           2        \n\
             n = k         """)
    ascii_str = \
"""\
    m          l           \n\
__________ __________      \n\
|        | |        |  / 2\\\n\
|        | |        |  |n |\n\
|        | |        | f|--|\n\
|        | |        |  \9 /\n\
|        | |        |      \n\
  l = 1           2        \n\
             n = k         """

    assert pretty(expr) == ascii_str
    assert upretty(expr) == unicode_str


def test_pretty_lambda():
    # S.IdentityFunction is a special case
    expr = Lambda(y, y)
    assert pretty(expr) == "x -> x"
    assert upretty(expr) == u("x ↦ x")

    expr = Lambda(x, x+1)
    assert pretty(expr) == "x -> x + 1"
    assert upretty(expr) == u("x ↦ x + 1")

    expr = Lambda(x, x**2)
    ascii_str = \
"""\
      2\n\
x -> x \
"""
    ucode_str = \
u("""\
     2\n\
x ↦ x \
""")
    assert pretty(expr) == ascii_str
    assert upretty(expr) == ucode_str

    expr = Lambda(x, x**2)**2
    ascii_str = \
"""\
         2
/      2\\ \n\
\\x -> x / \
"""
    ucode_str = \
u("""\
        2
⎛     2⎞ \n\
⎝x ↦ x ⎠ \
""")
    assert pretty(expr) == ascii_str
    assert upretty(expr) == ucode_str

    expr = Lambda((x, y), x)
    ascii_str = "(x, y) -> x"
    ucode_str = u("(x, y) ↦ x")
    assert pretty(expr) == ascii_str
    assert upretty(expr) == ucode_str

    expr = Lambda((x, y), x**2)
    ascii_str = \
"""\
           2\n\
(x, y) -> x \
"""
    ucode_str = \
u("""\
          2\n\
(x, y) ↦ x \
""")
    assert pretty(expr) == ascii_str
    assert upretty(expr) == ucode_str


def test_pretty_order():
    expr = O(1)
    ascii_str = \
"""\
O(1)\
"""
    ucode_str = \
u("""\
O(1)\
""")
    assert pretty(expr) == ascii_str
    assert upretty(expr) == ucode_str

    expr = O(1/x)
    ascii_str = \
"""\
 /1\\\n\
O|-|\n\
 \\x/\
"""
    ucode_str = \
u("""\
 ⎛1⎞\n\
O⎜─⎟\n\
 ⎝x⎠\
""")
    assert pretty(expr) == ascii_str
    assert upretty(expr) == ucode_str

    expr = O(x**2 + y**2)
    ascii_str = \
"""\
 / 2    2                  \\\n\
O\\x  + y ; (x, y) -> (0, 0)/\
"""
    ucode_str = \
u("""\
 ⎛ 2    2                 ⎞\n\
O⎝x  + y ; (x, y) → (0, 0)⎠\
""")
    assert pretty(expr) == ascii_str
    assert upretty(expr) == ucode_str

    expr = O(1, (x, oo))
    ascii_str = \
"""\
O(1; x -> oo)\
"""
    ucode_str = \
u("""\
O(1; x → ∞)\
""")
    assert pretty(expr) == ascii_str
    assert upretty(expr) == ucode_str

    expr = O(1/x, (x, oo))
    ascii_str = \
"""\
 /1         \\\n\
O|-; x -> oo|\n\
 \\x         /\
"""
    ucode_str = \
u("""\
 ⎛1       ⎞\n\
O⎜─; x → ∞⎟\n\
 ⎝x       ⎠\
""")
    assert pretty(expr) == ascii_str
    assert upretty(expr) == ucode_str

    expr = O(x**2 + y**2, (x, oo), (y, oo))
    ascii_str = \
"""\
 / 2    2                    \\\n\
O\\x  + y ; (x, y) -> (oo, oo)/\
"""
    ucode_str = \
u("""\
 ⎛ 2    2                 ⎞\n\
O⎝x  + y ; (x, y) → (∞, ∞)⎠\
""")
    assert pretty(expr) == ascii_str
    assert upretty(expr) == ucode_str


def test_pretty_derivatives():
    # Simple
    expr = Derivative(log(x), x, evaluate=False)
    ascii_str = \
"""\
d         \n\
--(log(x))\n\
dx        \
"""
    ucode_str = \
u("""\
d         \n\
──(log(x))\n\
dx        \
""")
    assert pretty(expr) == ascii_str
    assert upretty(expr) == ucode_str

    expr = Derivative(log(x), x, evaluate=False) + x
    ascii_str_1 = \
"""\
    d         \n\
x + --(log(x))\n\
    dx        \
"""
    ascii_str_2 = \
"""\
d             \n\
--(log(x)) + x\n\
dx            \
"""
    ucode_str_1 = \
u("""\
    d         \n\
x + ──(log(x))\n\
    dx        \
""")
    ucode_str_2 = \
u("""\
d             \n\
──(log(x)) + x\n\
dx            \
""")
    assert pretty(expr) in [ascii_str_1, ascii_str_2]
    assert upretty(expr) in [ucode_str_1, ucode_str_2]

    # basic partial derivatives
    expr = Derivative(log(x + y) + x, x)
    ascii_str_1 = \
"""\
d                 \n\
--(log(x + y) + x)\n\
dx                \
"""
    ascii_str_2 = \
"""\
d                 \n\
--(x + log(x + y))\n\
dx                \
"""
    ucode_str_1 = \
u("""\
∂                 \n\
──(log(x + y) + x)\n\
∂x                \
""")
    ucode_str_2 = \
u("""\
∂                 \n\
──(x + log(x + y))\n\
∂x                \
""")
    assert pretty(expr) in [ascii_str_1, ascii_str_2]
    assert upretty(expr) in [ucode_str_1, ucode_str_2], upretty(expr)

    # Multiple symbols
    expr = Derivative(log(x) + x**2, x, y)
    ascii_str_1 = \
"""\
   2              \n\
  d  /          2\\\n\
-----\log(x) + x /\n\
dy dx             \
"""
    ascii_str_2 = \
"""\
   2              \n\
  d  / 2         \\\n\
-----\\x  + log(x)/\n\
dy dx             \
"""
    ucode_str_1 = \
u("""\
   2              \n\
  d  ⎛          2⎞\n\
─────⎝log(x) + x ⎠\n\
dy dx             \
""")
    ucode_str_2 = \
u("""\
   2              \n\
  d  ⎛ 2         ⎞\n\
─────⎝x  + log(x)⎠\n\
dy dx             \
""")
    assert pretty(expr) in [ascii_str_1, ascii_str_2]
    assert upretty(expr) in [ucode_str_1, ucode_str_2]

    expr = Derivative(2*x*y, y, x) + x**2
    ascii_str_1 = \
"""\
   2             \n\
  d             2\n\
-----(2*x*y) + x \n\
dx dy            \
"""
    ascii_str_2 = \
"""\
        2        \n\
 2     d         \n\
x  + -----(2*x*y)\n\
     dx dy       \
"""
    ucode_str_1 = \
u("""\
   2             \n\
  ∂             2\n\
─────(2⋅x⋅y) + x \n\
∂x ∂y            \
""")
    ucode_str_2 = \
u("""\
        2        \n\
 2     ∂         \n\
x  + ─────(2⋅x⋅y)\n\
     ∂x ∂y       \
""")
    assert pretty(expr) in [ascii_str_1, ascii_str_2]
    assert upretty(expr) in [ucode_str_1, ucode_str_2]

    expr = Derivative(2*x*y, x, x)
    ascii_str = \
"""\
  2       \n\
 d        \n\
---(2*x*y)\n\
  2       \n\
dx        \
"""
    ucode_str = \
u("""\
  2       \n\
 ∂        \n\
───(2⋅x⋅y)\n\
  2       \n\
∂x        \
""")
    assert pretty(expr) == ascii_str
    assert upretty(expr) == ucode_str

    expr = Derivative(2*x*y, x, 17)
    ascii_str = \
"""\
 17        \n\
d          \n\
----(2*x*y)\n\
  17       \n\
dx         \
"""
    ucode_str = \
u("""\
 17        \n\
∂          \n\
────(2⋅x⋅y)\n\
  17       \n\
∂x         \
""")
    assert pretty(expr) == ascii_str
    assert upretty(expr) == ucode_str

    expr = Derivative(2*x*y, x, x, y)
    ascii_str = \
"""\
   3         \n\
  d          \n\
------(2*x*y)\n\
     2       \n\
dy dx        \
"""
    ucode_str = \
u("""\
   3         \n\
  ∂          \n\
──────(2⋅x⋅y)\n\
     2       \n\
∂y ∂x        \
""")
    assert pretty(expr) == ascii_str
    assert upretty(expr) == ucode_str

    # Greek letters
    alpha = Symbol('alpha')
    beta = Function('beta')
    expr = beta(alpha).diff(alpha)
    ascii_str = \
"""\
  d                \n\
------(beta(alpha))\n\
dalpha             \
"""
    ucode_str = \
u("""\
d       \n\
──(β(α))\n\
dα      \
""")
    assert pretty(expr) == ascii_str
    assert upretty(expr) == ucode_str


def test_pretty_integrals():
    expr = Integral(log(x), x)
    ascii_str = \
"""\
  /         \n\
 |          \n\
 | log(x) dx\n\
 |          \n\
/           \
"""
    ucode_str = \
u("""\
⌠          \n\
⎮ log(x) dx\n\
⌡          \
""")
    assert pretty(expr) == ascii_str
    assert upretty(expr) == ucode_str

    expr = Integral(x**2, x)
    ascii_str = \
"""\
  /     \n\
 |      \n\
 |  2   \n\
 | x  dx\n\
 |      \n\
/       \
"""
    ucode_str = \
u("""\
⌠      \n\
⎮  2   \n\
⎮ x  dx\n\
⌡      \
""")
    assert pretty(expr) == ascii_str
    assert upretty(expr) == ucode_str

    expr = Integral((sin(x))**2 / (tan(x))**2)
    ascii_str = \
"""\
  /          \n\
 |           \n\
 |    2      \n\
 | sin (x)   \n\
 | ------- dx\n\
 |    2      \n\
 | tan (x)   \n\
 |           \n\
/            \
"""
    ucode_str = \
u("""\
⌠           \n\
⎮    2      \n\
⎮ sin (x)   \n\
⎮ ─────── dx\n\
⎮    2      \n\
⎮ tan (x)   \n\
⌡           \
""")
    assert pretty(expr) == ascii_str
    assert upretty(expr) == ucode_str

    expr = Integral(x**(2**x), x)
    ascii_str = \
"""\
  /        \n\
 |         \n\
 |  / x\   \n\
 |  \\2 /   \n\
 | x     dx\n\
 |         \n\
/          \
"""
    ucode_str = \
u("""\
⌠         \n\
⎮  ⎛ x⎞   \n\
⎮  ⎝2 ⎠   \n\
⎮ x     dx\n\
⌡         \
""")
    assert pretty(expr) == ascii_str
    assert upretty(expr) == ucode_str

    expr = Integral(x**2, (x, 1, 2))
    ascii_str = \
"""\
  2      \n\
  /      \n\
 |       \n\
 |   2   \n\
 |  x  dx\n\
 |       \n\
/        \n\
1        \
"""
    ucode_str = \
u("""\
2      \n\
⌠      \n\
⎮  2   \n\
⎮ x  dx\n\
⌡      \n\
1      \
""")
    assert pretty(expr) == ascii_str
    assert upretty(expr) == ucode_str

    expr = Integral(x**2, (x, Rational(1, 2), 10))
    ascii_str = \
"""\
 10      \n\
  /      \n\
 |       \n\
 |   2   \n\
 |  x  dx\n\
 |       \n\
/        \n\
1/2      \
"""
    ucode_str = \
u("""\
 10      \n\
 ⌠       \n\
 ⎮   2   \n\
 ⎮  x  dx\n\
 ⌡       \n\
1/2      \
""")
    assert pretty(expr) == ascii_str
    assert upretty(expr) == ucode_str

    expr = Integral(x**2*y**2, x, y)
    ascii_str = \
"""\
  /  /           \n\
 |  |            \n\
 |  |  2  2      \n\
 |  | x *y  dx dy\n\
 |  |            \n\
/  /             \
"""
    ucode_str = \
u("""\
⌠ ⌠            \n\
⎮ ⎮  2  2      \n\
⎮ ⎮ x ⋅y  dx dy\n\
⌡ ⌡            \
""")
    assert pretty(expr) == ascii_str
    assert upretty(expr) == ucode_str

    expr = Integral(sin(th)/cos(ph), (th, 0, pi), (ph, 0, 2*pi))
    ascii_str = \
"""\
 2*pi pi                           \n\
   /   /                           \n\
  |   |                            \n\
  |   |  sin(theta)                \n\
  |   |  ---------- d(theta) d(phi)\n\
  |   |   cos(phi)                 \n\
  |   |                            \n\
 /   /                             \n\
 0   0                             \
"""
    ucode_str = \
u("""\
2⋅π π             \n\
 ⌠  ⌠             \n\
 ⎮  ⎮ sin(θ)      \n\
 ⎮  ⎮ ────── dθ dφ\n\
 ⎮  ⎮ cos(φ)      \n\
 ⌡  ⌡             \n\
 0  0             \
""")
    assert pretty(expr) == ascii_str
    assert upretty(expr) == ucode_str


def test_pretty_matrix():
    # Empty Matrix
    expr = Matrix()
    ascii_str = "[]"
    unicode_str = "[]"
    assert pretty(expr) == ascii_str
    assert upretty(expr) == unicode_str
    expr = Matrix(2, 0, lambda i, j: 0)
    ascii_str = "[]"
    unicode_str = "[]"
    assert pretty(expr) == ascii_str
    assert upretty(expr) == unicode_str
    expr = Matrix(0, 2, lambda i, j: 0)
    ascii_str = "[]"
    unicode_str = "[]"
    assert pretty(expr) == ascii_str
    assert upretty(expr) == unicode_str
    expr = Matrix([[x**2 + 1, 1], [y, x + y]])
    ascii_str_1 = \
"""\
[     2       ]
[1 + x     1  ]
[             ]
[  y     x + y]\
"""
    ascii_str_2 = \
"""\
[ 2           ]
[x  + 1    1  ]
[             ]
[  y     x + y]\
"""
    ucode_str_1 = \
u("""\
⎡     2       ⎤
⎢1 + x     1  ⎥
⎢             ⎥
⎣  y     x + y⎦\
""")
    ucode_str_2 = \
u("""\
⎡ 2           ⎤
⎢x  + 1    1  ⎥
⎢             ⎥
⎣  y     x + y⎦\
""")
    assert pretty(expr) in [ascii_str_1, ascii_str_2]
    assert upretty(expr) in [ucode_str_1, ucode_str_2]

    expr = Matrix([[x/y, y, th], [0, exp(I*k*ph), 1]])
    ascii_str = \
"""\
[x                 ]
[-     y      theta]
[y                 ]
[                  ]
[    I*k*phi       ]
[0  e           1  ]\
"""
    ucode_str = \
u("""\
⎡x           ⎤
⎢─    y     θ⎥
⎢y           ⎥
⎢            ⎥
⎢    ⅈ⋅k⋅φ   ⎥
⎣0  ℯ       1⎦\
""")
    assert pretty(expr) == ascii_str
    assert upretty(expr) == ucode_str


def test_Adjoint():
    X = MatrixSymbol('X', 2, 2)
    Y = MatrixSymbol('Y', 2, 2)
    assert pretty(Adjoint(X)) == " +\nX "
    assert pretty(Adjoint(X + Y)) == "       +\n(X + Y) "
    assert pretty(Adjoint(X) + Adjoint(Y)) == " +    +\nX  + Y "
    assert pretty(Adjoint(X*Y)) == "     +\n(X*Y) "
    assert pretty(Adjoint(Y)*Adjoint(X)) == " +  +\nY *X "
    assert pretty(Adjoint(X**2)) == "    +\n/ 2\\ \n\\X / "
    assert pretty(Adjoint(X)**2) == "    2\n/ +\\ \n\\X / "
    assert pretty(Adjoint(Inverse(X))) == "     +\n/ -1\\ \n\\X  / "
    assert pretty(Inverse(Adjoint(X))) == "    -1\n/ +\\  \n\\X /  "
    assert pretty(Adjoint(Transpose(X))) == "    +\n/ T\\ \n\\X / "
    assert pretty(Transpose(Adjoint(X))) == "    T\n/ +\\ \n\\X / "
    assert upretty(Adjoint(X)) == u(" †\nX ")
    assert upretty(Adjoint(X + Y)) == u("       †\n(X + Y) ")
    assert upretty(Adjoint(X) + Adjoint(Y)) == u(" †    †\nX  + Y ")
    assert upretty(Adjoint(X*Y)) == u("     †\n(X⋅Y) ")
    assert upretty(Adjoint(Y)*Adjoint(X)) == u(" †  †\nY ⋅X ")
    assert upretty(Adjoint(X**2)) == \
        u("    †\n⎛ 2⎞ \n⎝X ⎠ ")
    assert upretty(Adjoint(X)**2) == \
        u("    2\n⎛ †⎞ \n⎝X ⎠ ")
    assert upretty(Adjoint(Inverse(X))) == \
        u("     †\n⎛ -1⎞ \n⎝X  ⎠ ")
    assert upretty(Inverse(Adjoint(X))) == \
        u("    -1\n⎛ †⎞  \n⎝X ⎠  ")
    assert upretty(Adjoint(Transpose(X))) == \
        u("    †\n⎛ T⎞ \n⎝X ⎠ ")
    assert upretty(Transpose(Adjoint(X))) == \
        u("    T\n⎛ †⎞ \n⎝X ⎠ ")


<<<<<<< HEAD
def test_MatrixExpressions():
    n = Symbol('n', integer=True)
    X = MatrixSymbol('X', n, n)

    assert pretty(X) == upretty(X) == "X"

    Y = X[1:2:3, 4:5:6]

    ascii_str = ucode_str = "X[1:3, 4:6]"

    assert pretty(Y) == ascii_str
    assert upretty(Y) == ucode_str

    Z = X[1:10:2]

    ascii_str = ucode_str = "X[1:10:2, :n]"

    assert pretty(Z) == ascii_str
    assert upretty(Z) == ucode_str
=======
def test_pretty_dotproduct():
    from sympy.matrices import Matrix, MatrixSymbol
    from sympy.matrices.expressions.dotproduct import DotProduct
    n = symbols("n", integer=True)
    A = MatrixSymbol('A', n, 1)
    B = MatrixSymbol('B', n, 1)
    C = Matrix(1, 3, [1, 2, 3])
    D = Matrix(1, 3, [1, 3, 4])

    assert pretty(DotProduct(A, B)) == u("A*B")
    assert pretty(DotProduct(C, D)) == u("[1  2  3]*[1  3  4]")
    assert upretty(DotProduct(A, B)) == u("A⋅B")
    assert upretty(DotProduct(C, D)) == u("[1  2  3]⋅[1  3  4]")

>>>>>>> 9ec2b851

def test_pretty_piecewise():
    expr = Piecewise((x, x < 1), (x**2, True))
    ascii_str = \
"""\
/x   for x < 1\n\
|             \n\
< 2           \n\
|x   otherwise\n\
\             \
"""
    ucode_str = \
u("""\
⎧x   for x < 1\n\
⎪             \n\
⎨ 2           \n\
⎪x   otherwise\n\
⎩             \
""")
    assert pretty(expr) == ascii_str
    assert upretty(expr) == ucode_str

    expr = -Piecewise((x, x < 1), (x**2, True))
    ascii_str = \
"""\
 //x   for x < 1\\\n\
 ||             |\n\
-|< 2           |\n\
 ||x   otherwise|\n\
 \\\\             /\
"""
    ucode_str = \
u("""\
 ⎛⎧x   for x < 1⎞\n\
 ⎜⎪             ⎟\n\
-⎜⎨ 2           ⎟\n\
 ⎜⎪x   otherwise⎟\n\
 ⎝⎩             ⎠\
""")
    assert pretty(expr) == ascii_str
    assert upretty(expr) == ucode_str

    expr = x + Piecewise((x, x > 0), (y, True)) + Piecewise((x/y, x < 2),
    (y**2, x > 2), (1, True)) + 1
    ascii_str = \
"""\
                      //x            \    \n\
                      ||-   for x < 2|    \n\
                      ||y            |    \n\
    //x  for x > 0\   ||             |    \n\
x + |<            | + |< 2           | + 1\n\
    \\\\y  otherwise/   ||y   for x > 2|    \n\
                      ||             |    \n\
                      ||1   otherwise|    \n\
                      \\\\             /    \
"""
    ucode_str = \
u("""\
                      ⎛⎧x            ⎞    \n\
                      ⎜⎪─   for x < 2⎟    \n\
                      ⎜⎪y            ⎟    \n\
    ⎛⎧x  for x > 0⎞   ⎜⎪             ⎟    \n\
x + ⎜⎨            ⎟ + ⎜⎨ 2           ⎟ + 1\n\
    ⎝⎩y  otherwise⎠   ⎜⎪y   for x > 2⎟    \n\
                      ⎜⎪             ⎟    \n\
                      ⎜⎪1   otherwise⎟    \n\
                      ⎝⎩             ⎠    \
""")
    assert pretty(expr) == ascii_str
    assert upretty(expr) == ucode_str

    expr = x - Piecewise((x, x > 0), (y, True)) + Piecewise((x/y, x < 2),
    (y**2, x > 2), (1, True)) + 1
    ascii_str = \
"""\
                      //x            \    \n\
                      ||-   for x < 2|    \n\
                      ||y            |    \n\
    //x  for x > 0\   ||             |    \n\
x - |<            | + |< 2           | + 1\n\
    \\\\y  otherwise/   ||y   for x > 2|    \n\
                      ||             |    \n\
                      ||1   otherwise|    \n\
                      \\\\             /    \
"""
    ucode_str = \
u("""\
                      ⎛⎧x            ⎞    \n\
                      ⎜⎪─   for x < 2⎟    \n\
                      ⎜⎪y            ⎟    \n\
    ⎛⎧x  for x > 0⎞   ⎜⎪             ⎟    \n\
x - ⎜⎨            ⎟ + ⎜⎨ 2           ⎟ + 1\n\
    ⎝⎩y  otherwise⎠   ⎜⎪y   for x > 2⎟    \n\
                      ⎜⎪             ⎟    \n\
                      ⎜⎪1   otherwise⎟    \n\
                      ⎝⎩             ⎠    \
""")
    assert pretty(expr) == ascii_str
    assert upretty(expr) == ucode_str

    expr = x*Piecewise((x, x > 0), (y, True))
    ascii_str = \
"""\
  //x  for x > 0\\\n\
x*|<            |\n\
  \\\\y  otherwise/\
"""
    ucode_str = \
u("""\
  ⎛⎧x  for x > 0⎞\n\
x⋅⎜⎨            ⎟\n\
  ⎝⎩y  otherwise⎠\
""")
    assert pretty(expr) == ascii_str
    assert upretty(expr) == ucode_str

    expr = Piecewise((x, x > 0), (y, True))*Piecewise((x/y, x < 2), (y**2, x >
    2), (1, True))
    ascii_str = \
"""\
                //x            \\\n\
                ||-   for x < 2|\n\
                ||y            |\n\
//x  for x > 0\ ||             |\n\
|<            |*|< 2           |\n\
\\\\y  otherwise/ ||y   for x > 2|\n\
                ||             |\n\
                ||1   otherwise|\n\
                \\\\             /\
"""
    ucode_str = \
u("""\
                ⎛⎧x            ⎞\n\
                ⎜⎪─   for x < 2⎟\n\
                ⎜⎪y            ⎟\n\
⎛⎧x  for x > 0⎞ ⎜⎪             ⎟\n\
⎜⎨            ⎟⋅⎜⎨ 2           ⎟\n\
⎝⎩y  otherwise⎠ ⎜⎪y   for x > 2⎟\n\
                ⎜⎪             ⎟\n\
                ⎜⎪1   otherwise⎟\n\
                ⎝⎩             ⎠\
""")
    assert pretty(expr) == ascii_str
    assert upretty(expr) == ucode_str

    expr = -Piecewise((x, x > 0), (y, True))*Piecewise((x/y, x < 2), (y**2, x
        > 2), (1, True))
    ascii_str = \
"""\
                 //x            \\\n\
                 ||-   for x < 2|\n\
                 ||y            |\n\
 //x  for x > 0\ ||             |\n\
-|<            |*|< 2           |\n\
 \\\\y  otherwise/ ||y   for x > 2|\n\
                 ||             |\n\
                 ||1   otherwise|\n\
                 \\\\             /\
"""
    ucode_str = \
u("""\
                 ⎛⎧x            ⎞\n\
                 ⎜⎪─   for x < 2⎟\n\
                 ⎜⎪y            ⎟\n\
 ⎛⎧x  for x > 0⎞ ⎜⎪             ⎟\n\
-⎜⎨            ⎟⋅⎜⎨ 2           ⎟\n\
 ⎝⎩y  otherwise⎠ ⎜⎪y   for x > 2⎟\n\
                 ⎜⎪             ⎟\n\
                 ⎜⎪1   otherwise⎟\n\
                 ⎝⎩             ⎠\
""")
    assert pretty(expr) == ascii_str
    assert upretty(expr) == ucode_str

    expr = Piecewise((0, Abs(1/y) < 1), (1, Abs(y) < 1), (y*meijerg(((2, 1),
        ()), ((), (1, 0)), 1/y), True))
    ascii_str = \
"""\
/                                |1|    \n\
|            0               for |-| < 1\n\
|                                |y|    \n\
|                                       \n\
<            1               for |y| < 1\n\
|                                       \n\
|   __0, 2 /2, 1       | 1\             \n\
|y*/__     |           | -|   otherwise \n\
\  \\_|2, 2 \      1, 0 | y/             \
"""
    ucode_str = \
u("""\
⎧                                │1│    \n\
⎪            0               for │─│ < 1\n\
⎪                                │y│    \n\
⎪                                       \n\
⎨            1               for │y│ < 1\n\
⎪                                       \n\
⎪  ╭─╮0, 2 ⎛2, 1       │ 1⎞             \n\
⎪y⋅│╶┐     ⎜           │ ─⎟   otherwise \n\
⎩  ╰─╯2, 2 ⎝      1, 0 │ y⎠             \
""")
    assert pretty(expr) == ascii_str
    assert upretty(expr) == ucode_str

    # XXX: We have to use evaluate=False here because Piecewise._eval_power
    # denests the power.
    expr = Pow(Piecewise((x, x > 0), (y, True)), 2, evaluate=False)
    ascii_str = \
"""\
               2\n\
//x  for x > 0\ \n\
|<            | \n\
\\\\y  otherwise/ \
"""
    ucode_str = \
u("""\
               2\n\
⎛⎧x  for x > 0⎞ \n\
⎜⎨            ⎟ \n\
⎝⎩y  otherwise⎠ \
""")
    assert pretty(expr) == ascii_str
    assert upretty(expr) == ucode_str

def test_pretty_seq():
    expr = ()
    ascii_str = \
"""\
()\
"""
    ucode_str = \
u("""\
()\
""")
    assert pretty(expr) == ascii_str
    assert upretty(expr) == ucode_str

    expr = []
    ascii_str = \
"""\
[]\
"""
    ucode_str = \
u("""\
[]\
""")
    assert pretty(expr) == ascii_str
    assert upretty(expr) == ucode_str

    expr = {}
    expr_2 = {}
    ascii_str = \
"""\
{}\
"""
    ucode_str = \
u("""\
{}\
""")
    assert pretty(expr) == ascii_str
    assert pretty(expr_2) == ascii_str
    assert upretty(expr) == ucode_str
    assert upretty(expr_2) == ucode_str

    expr = (1/x,)
    ascii_str = \
"""\
 1  \n\
(-,)\n\
 x  \
"""
    ucode_str = \
u("""\
⎛1 ⎞\n\
⎜─,⎟\n\
⎝x ⎠\
""")
    assert pretty(expr) == ascii_str
    assert upretty(expr) == ucode_str

    expr = [x**2, 1/x, x, y, sin(th)**2/cos(ph)**2]
    ascii_str = \
"""\
                 2        \n\
  2  1        sin (theta) \n\
[x , -, x, y, -----------]\n\
     x            2       \n\
               cos (phi)  \
"""
    ucode_str = \
u("""\
⎡                2   ⎤\n\
⎢ 2  1        sin (θ)⎥\n\
⎢x , ─, x, y, ───────⎥\n\
⎢    x           2   ⎥\n\
⎣             cos (φ)⎦\
""")
    assert pretty(expr) == ascii_str
    assert upretty(expr) == ucode_str

    expr = (x**2, 1/x, x, y, sin(th)**2/cos(ph)**2)
    ascii_str = \
"""\
                 2        \n\
  2  1        sin (theta) \n\
(x , -, x, y, -----------)\n\
     x            2       \n\
               cos (phi)  \
"""
    ucode_str = \
u("""\
⎛                2   ⎞\n\
⎜ 2  1        sin (θ)⎟\n\
⎜x , ─, x, y, ───────⎟\n\
⎜    x           2   ⎟\n\
⎝             cos (φ)⎠\
""")
    assert pretty(expr) == ascii_str
    assert upretty(expr) == ucode_str

    expr = Tuple(x**2, 1/x, x, y, sin(th)**2/cos(ph)**2)
    ascii_str = \
"""\
                 2        \n\
  2  1        sin (theta) \n\
(x , -, x, y, -----------)\n\
     x            2       \n\
               cos (phi)  \
"""
    ucode_str = \
u("""\
⎛                2   ⎞\n\
⎜ 2  1        sin (θ)⎟\n\
⎜x , ─, x, y, ───────⎟\n\
⎜    x           2   ⎟\n\
⎝             cos (φ)⎠\
""")
    assert pretty(expr) == ascii_str
    assert upretty(expr) == ucode_str

    expr = {x: sin(x)}
    expr_2 = Dict({x: sin(x)})
    ascii_str = \
"""\
{x: sin(x)}\
"""
    ucode_str = \
u("""\
{x: sin(x)}\
""")
    assert pretty(expr) == ascii_str
    assert pretty(expr_2) == ascii_str
    assert upretty(expr) == ucode_str
    assert upretty(expr_2) == ucode_str

    expr = {1/x: 1/y, x: sin(x)**2}
    expr_2 = Dict({1/x: 1/y, x: sin(x)**2})
    ascii_str = \
"""\
 1  1        2    \n\
{-: -, x: sin (x)}\n\
 x  y             \
"""
    ucode_str = \
u("""\
⎧1  1        2   ⎫\n\
⎨─: ─, x: sin (x)⎬\n\
⎩x  y            ⎭\
""")
    assert pretty(expr) == ascii_str
    assert pretty(expr_2) == ascii_str
    assert upretty(expr) == ucode_str
    assert upretty(expr_2) == ucode_str

    # There used to be a bug with pretty-printing sequences of even height.
    expr = [x**2]
    ascii_str = \
"""\
  2 \n\
[x ]\
"""
    ucode_str = \
u("""\
⎡ 2⎤\n\
⎣x ⎦\
""")
    assert pretty(expr) == ascii_str
    assert upretty(expr) == ucode_str

    expr = (x**2,)
    ascii_str = \
"""\
  2  \n\
(x ,)\
"""
    ucode_str = \
u("""\
⎛ 2 ⎞\n\
⎝x ,⎠\
""")
    assert pretty(expr) == ascii_str
    assert upretty(expr) == ucode_str

    expr = Tuple(x**2)
    ascii_str = \
"""\
  2  \n\
(x ,)\
"""
    ucode_str = \
u("""\
⎛ 2 ⎞\n\
⎝x ,⎠\
""")
    assert pretty(expr) == ascii_str
    assert upretty(expr) == ucode_str

    expr = {x**2: 1}
    expr_2 = Dict({x**2: 1})
    ascii_str = \
"""\
  2    \n\
{x : 1}\
"""
    ucode_str = \
u("""\
⎧ 2   ⎫\n\
⎨x : 1⎬\n\
⎩     ⎭\
""")
    assert pretty(expr) == ascii_str
    assert pretty(expr_2) == ascii_str
    assert upretty(expr) == ucode_str
    assert upretty(expr_2) == ucode_str


def test_any_object_in_sequence():
    # Cf. issue 5306
    b1 = Basic()
    b2 = Basic(Basic())

    expr = [b2, b1]
    assert pretty(expr) == "[Basic(Basic()), Basic()]"
    assert upretty(expr) == u("[Basic(Basic()), Basic()]")

    expr = set([b2, b1])
    assert pretty(expr) == "set([Basic(), Basic(Basic())])"
    assert upretty(expr) == u("set([Basic(), Basic(Basic())])")

    expr = {b2: b1, b1: b2}
    expr2 = Dict({b2: b1, b1: b2})
    assert pretty(expr) == "{Basic(): Basic(Basic()), Basic(Basic()): Basic()}"
    assert pretty(
        expr2) == "{Basic(): Basic(Basic()), Basic(Basic()): Basic()}"
    assert upretty(
        expr) == u("{Basic(): Basic(Basic()), Basic(Basic()): Basic()}")
    assert upretty(
        expr2) == u("{Basic(): Basic(Basic()), Basic(Basic()): Basic()}")


def test_pretty_sets():
    s = FiniteSet
    assert pretty(s(*[x*y, x**2])) == \
"""\
  2      \n\
{x , x*y}\
"""
    assert pretty(s(*range(1, 6))) == "{1, 2, 3, 4, 5}"
    assert pretty(s(*range(1, 13))) == "{1, 2, 3, 4, 5, 6, 7, 8, 9, 10, 11, 12}"
    for s in (frozenset, set):
        assert pretty(s([x*y, x**2])) == \
"""\
%s   2       \n\
%s([x , x*y])\
""" % (" " * len(s.__name__), s.__name__)
        assert pretty(s(range(1, 6))) == "%s([1, 2, 3, 4, 5])" % s.__name__
        assert pretty(s(range(1, 13))) == \
            "%s([1, 2, 3, 4, 5, 6, 7, 8, 9, 10, 11, 12])" % s.__name__

    assert pretty(Range(0, 3, 1)) == '{0, 1, 2}'

    ascii_str = '{0, 1, ..., 29}'
    ucode_str = u('{0, 1, …, 29}')
    assert pretty(Range(0, 30, 1)) == ascii_str
    assert upretty(Range(0, 30, 1)) == ucode_str

    ascii_str = '{0, 2, ..., oo}'
    ucode_str = u('{0, 2, …, ∞}')
    assert pretty(Range(0, oo, 2)) == ascii_str
    assert upretty(Range(0, oo, 2)) == ucode_str

    ascii_str = '{-oo, ..., -3, -2}'
    ucode_str = u('{-∞, …, -3, -2}')
    assert pretty(Range(-2, -oo, -1)) == ascii_str
    assert upretty(Range(-2, -oo, -1)) == ucode_str


def test_pretty_ConditionSet():
    from sympy import ConditionSet
    ascii_str = '{x | x in (-oo, oo) and sin(x) = 0}'
    ucode_str = u('{x | x ∊ ℝ ∧ sin(x) = 0}')
    assert pretty(ConditionSet(x, Eq(sin(x), 0), S.Reals)) == ascii_str
    assert upretty(ConditionSet(x, Eq(sin(x), 0), S.Reals)) == ucode_str


def test_pretty_ComplexRegion():
    from sympy import ComplexRegion
    ucode_str = u('{x + y⋅ⅈ | x, y ∊ [3, 5] × [4, 6]}')
    assert upretty(ComplexRegion(Interval(3, 5)*Interval(4, 6))) == ucode_str

    ucode_str = u('{r⋅(ⅈ⋅sin(θ) + cos(θ)) | r, θ ∊ [0, 1] × [0, 2⋅π)}')
    assert upretty(ComplexRegion(Interval(0, 1)*Interval(0, 2*pi), polar=True)) == ucode_str

def test_pretty_Union_issue_10414():
    a, b = Interval(2, 3), Interval(4, 7)
    ucode_str = u('[2, 3] ∪ [4, 7]')
    ascii_str = '[2, 3] U [4, 7]'
    assert upretty(Union(a, b)) == ucode_str
    assert pretty(Union(a, b)) == ascii_str

def test_pretty_Intersection_issue_10414():
    x, y, z, w = symbols('x, y, z, w')
    a, b = Interval(x, y), Interval(z, w)
    ucode_str = u('[x, y] ∩ [z, w]')
    ascii_str = '[x, y] n [z, w]'
    assert upretty(Intersection(a, b)) == ucode_str
    assert pretty(Intersection(a, b)) == ascii_str

def test_ProductSet_paranthesis():
    ucode_str = u('([4, 7] × {1, 2}) ∪ ([2, 3] × [4, 7])')

    a, b, c = Interval(2, 3), Interval(4, 7), Interval(1, 9)
    assert upretty(Union(a*b, b*FiniteSet(1, 2))) == ucode_str

def test_ProductSet_prod_char_issue_10413():
    ascii_str = '[2, 3] x [4, 7]'
    ucode_str = u('[2, 3] × [4, 7]')

    a, b = Interval(2, 3), Interval(4, 7)
    assert pretty(a*b) == ascii_str
    assert upretty(a*b) == ucode_str

def test_pretty_sequences():
    s1 = SeqFormula(a**2, (0, oo))
    s2 = SeqPer((1, 2))

    ascii_str = '[0, 1, 4, 9, ...]'
    ucode_str = u('[0, 1, 4, 9, …]')

    assert pretty(s1) == ascii_str
    assert upretty(s1) == ucode_str

    ascii_str = '[1, 2, 1, 2, ...]'
    ucode_str = u('[1, 2, 1, 2, …]')
    assert pretty(s2) == ascii_str
    assert upretty(s2) == ucode_str

    s3 = SeqFormula(a**2, (0, 2))
    s4 = SeqPer((1, 2), (0, 2))

    ascii_str = '[0, 1, 4]'
    ucode_str = u('[0, 1, 4]')

    assert pretty(s3) == ascii_str
    assert upretty(s3) == ucode_str

    ascii_str = '[1, 2, 1]'
    ucode_str = u('[1, 2, 1]')
    assert pretty(s4) == ascii_str
    assert upretty(s4) == ucode_str

    s5 = SeqFormula(a**2, (-oo, 0))
    s6 = SeqPer((1, 2), (-oo, 0))

    ascii_str = '[..., 9, 4, 1, 0]'
    ucode_str = u('[…, 9, 4, 1, 0]')

    assert pretty(s5) == ascii_str
    assert upretty(s5) == ucode_str

    ascii_str = '[..., 2, 1, 2, 1]'
    ucode_str = u('[…, 2, 1, 2, 1]')
    assert pretty(s6) == ascii_str
    assert upretty(s6) == ucode_str

    ascii_str = '[1, 3, 5, 11, ...]'
    ucode_str = u('[1, 3, 5, 11, …]')

    assert pretty(SeqAdd(s1, s2)) == ascii_str
    assert upretty(SeqAdd(s1, s2)) == ucode_str

    ascii_str = '[1, 3, 5]'
    ucode_str = u('[1, 3, 5]')

    assert pretty(SeqAdd(s3, s4)) == ascii_str
    assert upretty(SeqAdd(s3, s4)) == ucode_str

    ascii_str = '[..., 11, 5, 3, 1]'
    ucode_str = u('[…, 11, 5, 3, 1]')

    assert pretty(SeqAdd(s5, s6)) == ascii_str
    assert upretty(SeqAdd(s5, s6)) == ucode_str

    ascii_str = '[0, 2, 4, 18, ...]'
    ucode_str = u('[0, 2, 4, 18, …]')

    assert pretty(SeqMul(s1, s2)) == ascii_str
    assert upretty(SeqMul(s1, s2)) == ucode_str

    ascii_str = '[0, 2, 4]'
    ucode_str = u('[0, 2, 4]')

    assert pretty(SeqMul(s3, s4)) == ascii_str
    assert upretty(SeqMul(s3, s4)) == ucode_str

    ascii_str = '[..., 18, 4, 2, 0]'
    ucode_str = u('[…, 18, 4, 2, 0]')

    assert pretty(SeqMul(s5, s6)) == ascii_str
    assert upretty(SeqMul(s5, s6)) == ucode_str


def test_pretty_FourierSeries():
    f = fourier_series(x, (x, -pi, pi))

    ascii_str = \
"""\
                      2*sin(3*x)      \n\
2*sin(x) - sin(2*x) + ---------- + ...\n\
                          3           \
"""

    ucode_str = \
u("""\
                      2⋅sin(3⋅x)    \n\
2⋅sin(x) - sin(2⋅x) + ────────── + …\n\
                          3         \
""")

    assert pretty(f) == ascii_str
    assert upretty(f) == ucode_str


def test_pretty_FormalPowerSeries():
    f = fps(log(1 + x))

    ascii_str = \
"""\
     2    3    4    5        \n\
    x    x    x    x     / 6\\\n\
x - -- + -- - -- + -- + O\\x /\n\
    2    3    4    5         \
"""

    ucode_str = \
u("""\
     2    3    4    5        \n\
    x    x    x    x     ⎛ 6⎞\n\
x - ── + ── - ── + ── + O⎝x ⎠\n\
    2    3    4    5         \
""")

    assert pretty(f) == ascii_str
    assert upretty(f) == ucode_str


def test_pretty_limits():
    expr = Limit(x, x, oo)
    ascii_str = \
"""\
 lim x\n\
x->oo \
"""
    ucode_str = \
u("""\
lim x\n\
x─→∞ \
""")
    assert pretty(expr) == ascii_str
    assert upretty(expr) == ucode_str

    expr = Limit(x**2, x, 0)
    ascii_str = \
"""\
      2\n\
 lim x \n\
x->0+  \
"""
    ucode_str = \
u("""\
      2\n\
 lim x \n\
x─→0⁺  \
""")
    assert pretty(expr) == ascii_str
    assert upretty(expr) == ucode_str

    expr = Limit(1/x, x, 0)
    ascii_str = \
"""\
     1\n\
 lim -\n\
x->0+x\
"""
    ucode_str = \
u("""\
     1\n\
 lim ─\n\
x─→0⁺x\
""")
    assert pretty(expr) == ascii_str
    assert upretty(expr) == ucode_str

    expr = Limit(sin(x)/x, x, 0)
    ascii_str = \
"""\
     sin(x)\n\
 lim ------\n\
x->0+  x   \
"""
    ucode_str = \
u("""\
     sin(x)\n\
 lim ──────\n\
x─→0⁺  x   \
""")
    assert pretty(expr) == ascii_str
    assert upretty(expr) == ucode_str

    expr = Limit(sin(x)/x, x, 0, "-")
    ascii_str = \
"""\
     sin(x)\n\
 lim ------\n\
x->0-  x   \
"""
    ucode_str = \
u("""\
     sin(x)\n\
 lim ──────\n\
x─→0⁻  x   \
""")
    assert pretty(expr) == ascii_str
    assert upretty(expr) == ucode_str

    expr = Limit(x + sin(x), x, 0)
    ascii_str = \
"""\
 lim (x + sin(x))\n\
x->0+            \
"""
    ucode_str = \
u("""\
 lim (x + sin(x))\n\
x─→0⁺            \
""")
    assert pretty(expr) == ascii_str
    assert upretty(expr) == ucode_str

def test_pretty_ComplexRootOf():
    expr = rootof(x**5 + 11*x - 2, 0)
    ascii_str = \
"""\
       / 5              \\\n\
CRootOf\\x  + 11*x - 2, 0/\
"""
    ucode_str = \
u("""\
       ⎛ 5              ⎞\n\
CRootOf⎝x  + 11⋅x - 2, 0⎠\
""")

    assert pretty(expr) == ascii_str
    assert upretty(expr) == ucode_str


def test_pretty_RootSum():
    expr = RootSum(x**5 + 11*x - 2, auto=False)
    ascii_str = \
"""\
       / 5           \\\n\
RootSum\\x  + 11*x - 2/\
"""
    ucode_str = \
u("""\
       ⎛ 5           ⎞\n\
RootSum⎝x  + 11⋅x - 2⎠\
""")

    assert pretty(expr) == ascii_str
    assert upretty(expr) == ucode_str

    expr = RootSum(x**5 + 11*x - 2, Lambda(z, exp(z)))
    ascii_str = \
"""\
       / 5                   z\\\n\
RootSum\\x  + 11*x - 2, z -> e /\
"""
    ucode_str = \
u("""\
       ⎛ 5                  z⎞\n\
RootSum⎝x  + 11⋅x - 2, z ↦ ℯ ⎠\
""")

    assert pretty(expr) == ascii_str
    assert upretty(expr) == ucode_str


def test_GroebnerBasis():
    expr = groebner([], x, y)

    ascii_str = \
"""\
GroebnerBasis([], x, y, domain=ZZ, order=lex)\
"""
    ucode_str = \
u("""\
GroebnerBasis([], x, y, domain=ℤ, order=lex)\
""")

    assert pretty(expr) == ascii_str
    assert upretty(expr) == ucode_str

    F = [x**2 - 3*y - x + 1, y**2 - 2*x + y - 1]
    expr = groebner(F, x, y, order='grlex')

    ascii_str = \
"""\
             /[ 2                 2              ]                              \\\n\
GroebnerBasis\\[x  - x - 3*y + 1, y  - 2*x + y - 1], x, y, domain=ZZ, order=grlex/\
"""
    ucode_str = \
u("""\
             ⎛⎡ 2                 2              ⎤                             ⎞\n\
GroebnerBasis⎝⎣x  - x - 3⋅y + 1, y  - 2⋅x + y - 1⎦, x, y, domain=ℤ, order=grlex⎠\
""")

    assert pretty(expr) == ascii_str
    assert upretty(expr) == ucode_str

    expr = expr.fglm('lex')

    ascii_str = \
"""\
             /[       2           4      3      2           ]                            \\\n\
GroebnerBasis\\[2*x - y  - y + 1, y  + 2*y  - 3*y  - 16*y + 7], x, y, domain=ZZ, order=lex/\
"""
    ucode_str = \
u("""\
             ⎛⎡       2           4      3      2           ⎤                           ⎞\n\
GroebnerBasis⎝⎣2⋅x - y  - y + 1, y  + 2⋅y  - 3⋅y  - 16⋅y + 7⎦, x, y, domain=ℤ, order=lex⎠\
""")

    assert pretty(expr) == ascii_str
    assert upretty(expr) == ucode_str


def test_pretty_Boolean():
    expr = Not(x, evaluate=False)

    assert pretty(expr) == "Not(x)"
    assert upretty(expr) == u("¬x")

    expr = And(x, y)

    assert pretty(expr) == "And(x, y)"
    assert upretty(expr) == u("x ∧ y")

    expr = Or(x, y)

    assert pretty(expr) == "Or(x, y)"
    assert upretty(expr) == u("x ∨ y")

    syms = symbols('a:f')
    expr = And(*syms)

    assert pretty(expr) == "And(a, b, c, d, e, f)"
    assert upretty(expr) == u("a ∧ b ∧ c ∧ d ∧ e ∧ f")

    expr = Or(*syms)

    assert pretty(expr) == "Or(a, b, c, d, e, f)"
    assert upretty(expr) == u("a ∨ b ∨ c ∨ d ∨ e ∨ f")

    expr = Xor(x, y, evaluate=False)

    assert pretty(expr) == "Xor(x, y)"
    assert upretty(expr) == u("x ⊻ y")

    expr = Nand(x, y, evaluate=False)

    assert pretty(expr) == "Nand(x, y)"
    assert upretty(expr) == u("x ⊼ y")

    expr = Nor(x, y, evaluate=False)

    assert pretty(expr) == "Nor(x, y)"
    assert upretty(expr) == u("x ⊽ y")

    expr = Implies(x, y, evaluate=False)

    assert pretty(expr) == "Implies(x, y)"
    assert upretty(expr) == u("x → y")

    # don't sort args
    expr = Implies(y, x, evaluate=False)

    assert pretty(expr) == "Implies(y, x)"
    assert upretty(expr) == u("y → x")

    expr = Equivalent(x, y, evaluate=False)

    assert pretty(expr) == "Equivalent(x, y)"
    assert upretty(expr) == u("x ≡ y")

    expr = Equivalent(y, x, evaluate=False)

    assert pretty(expr) == "Equivalent(x, y)"
    assert upretty(expr) == u("x ≡ y")


def test_pretty_Domain():
    expr = FF(23)

    assert pretty(expr) == "GF(23)"
    assert upretty(expr) == u("ℤ₂₃")

    expr = ZZ

    assert pretty(expr) == "ZZ"
    assert upretty(expr) == u("ℤ")

    expr = QQ

    assert pretty(expr) == "QQ"
    assert upretty(expr) == u("ℚ")

    expr = RR

    assert pretty(expr) == "RR"
    assert upretty(expr) == u("ℝ")

    expr = QQ[x]

    assert pretty(expr) == "QQ[x]"
    assert upretty(expr) == u("ℚ[x]")

    expr = QQ[x, y]

    assert pretty(expr) == "QQ[x, y]"
    assert upretty(expr) == u("ℚ[x, y]")

    expr = ZZ.frac_field(x)

    assert pretty(expr) == "ZZ(x)"
    assert upretty(expr) == u("ℤ(x)")

    expr = ZZ.frac_field(x, y)

    assert pretty(expr) == "ZZ(x, y)"
    assert upretty(expr) == u("ℤ(x, y)")

    expr = QQ.poly_ring(x, y, order=grlex)

    assert pretty(expr) == "QQ[x, y, order=grlex]"
    assert upretty(expr) == u("ℚ[x, y, order=grlex]")

    expr = QQ.poly_ring(x, y, order=ilex)

    assert pretty(expr) == "QQ[x, y, order=ilex]"
    assert upretty(expr) == u("ℚ[x, y, order=ilex]")


def test_pretty_prec():
    assert xpretty(S("0.3"), full_prec=True, wrap_line=False) == "0.300000000000000"
    assert xpretty(S("0.3"), full_prec="auto", wrap_line=False) == "0.300000000000000"
    assert xpretty(S("0.3"), full_prec=False, wrap_line=False) == "0.3"
    assert xpretty(S("0.3")*x, full_prec=True, use_unicode=False, wrap_line=False) in [
        "0.300000000000000*x",
        "x*0.300000000000000"
    ]
    assert xpretty(S("0.3")*x, full_prec="auto", use_unicode=False, wrap_line=False) in [
        "0.3*x",
        "x*0.3"
    ]
    assert xpretty(S("0.3")*x, full_prec=False, use_unicode=False, wrap_line=False) in [
        "0.3*x",
        "x*0.3"
    ]


def test_pprint():
    import sys
    from sympy.core.compatibility import StringIO
    fd = StringIO()
    sso = sys.stdout
    sys.stdout = fd
    try:
        pprint(pi, use_unicode=False, wrap_line=False)
    finally:
        sys.stdout = sso
    assert fd.getvalue() == 'pi\n'


def test_pretty_class():
    """Test that the printer dispatcher correctly handles classes."""
    class C:
        pass   # C has no .__class__ and this was causing problems

    class D(object):
        pass

    assert pretty( C ) == str( C )
    assert pretty( D ) == str( D )


def test_pretty_no_wrap_line():
    huge_expr = 0
    for i in range(20):
        huge_expr += i*sin(i + x)
    assert xpretty(huge_expr            ).find('\n') != -1
    assert xpretty(huge_expr, wrap_line=False).find('\n') == -1


def test_settings():
    raises(TypeError, lambda: pretty(S(4), method="garbage"))


def test_pretty_sum():
    from sympy.abc import x, a, b, k, m, n

    expr = Sum(k**k, (k, 0, n))
    ascii_str = \
"""\
  n     \n\
 ___    \n\
 \\  `   \n\
  \\    k\n\
  /   k \n\
 /__,   \n\
k = 0   \
"""
    ucode_str = \
u("""\
  n     \n\
 ___    \n\
 ╲      \n\
  ╲    k\n\
  ╱   k \n\
 ╱      \n\
 ‾‾‾    \n\
k = 0   \
""")
    assert pretty(expr) == ascii_str
    assert upretty(expr) == ucode_str

    expr = Sum(k**(Integral(x**n, (x, -oo, oo))), (k, 0, n**n))
    ascii_str = \
"""\
    n             \n\
   n              \n\
______            \n\
\\     `           \n\
 \\        oo      \n\
  \\        /      \n\
   \\      |       \n\
    \\     |   n   \n\
     )    |  x  dx\n\
    /     |       \n\
   /     /        \n\
  /      -oo      \n\
 /      k         \n\
/_____,           \n\
 k = 0            \
"""
    ucode_str = \
u("""\
   n            \n\
  n             \n\
______          \n\
╲               \n\
 ╲      ∞       \n\
  ╲     ⌠       \n\
   ╲    ⎮   n   \n\
    ╲   ⎮  x  dx\n\
    ╱   ⌡       \n\
   ╱    -∞      \n\
  ╱    k        \n\
 ╱              \n\
╱               \n\
‾‾‾‾‾‾          \n\
k = 0           \
""")
    assert pretty(expr) == ascii_str
    assert upretty(expr) == ucode_str

    expr = Sum(k**(
        Integral(x**n, (x, -oo, oo))), (k, 0, Integral(x**x, (x, -oo, oo))))
    ascii_str = \
"""\
 oo                 \n\
  /                 \n\
 |                  \n\
 |   x              \n\
 |  x  dx           \n\
 |                  \n\
/                   \n\
-oo                 \n\
 ______             \n\
 \\     `            \n\
  \\         oo      \n\
   \\         /      \n\
    \\       |       \n\
     \\      |   n   \n\
      )     |  x  dx\n\
     /      |       \n\
    /      /        \n\
   /       -oo      \n\
  /       k         \n\
 /_____,            \n\
  k = 0             \
"""
    ucode_str = \
u("""\
∞                 \n\
⌠                 \n\
⎮   x             \n\
⎮  x  dx          \n\
⌡                 \n\
-∞                \n\
 ______           \n\
 ╲                \n\
  ╲       ∞       \n\
   ╲      ⌠       \n\
    ╲     ⎮   n   \n\
     ╲    ⎮  x  dx\n\
     ╱    ⌡       \n\
    ╱     -∞      \n\
   ╱     k        \n\
  ╱               \n\
 ╱                \n\
 ‾‾‾‾‾‾           \n\
 k = 0            \
""")
    assert pretty(expr) == ascii_str
    assert upretty(expr) == ucode_str

    expr = Sum(k**(Integral(x**n, (x, -oo, oo))), (
        k, x + n + x**2 + n**2 + (x/n) + (1/x), Integral(x**x, (x, -oo, oo))))
    ascii_str = \
"""\
          oo                          \n\
           /                          \n\
          |                           \n\
          |   x                       \n\
          |  x  dx                    \n\
          |                           \n\
         /                            \n\
         -oo                          \n\
          ______                      \n\
          \     `                     \n\
           \                  oo      \n\
            \                  /      \n\
             \                |       \n\
              \               |   n   \n\
               )              |  x  dx\n\
              /               |       \n\
             /               /        \n\
            /                -oo      \n\
           /                k         \n\
          /_____,                     \n\
     2        2       1   x           \n\
k = n  + n + x  + x + - + -           \n\
                      x   n           \
"""
    ucode_str = \
u("""\
          ∞                          \n\
          ⌠                          \n\
          ⎮   x                      \n\
          ⎮  x  dx                   \n\
          ⌡                          \n\
          -∞                         \n\
           ______                    \n\
           ╲                         \n\
            ╲                ∞       \n\
             ╲               ⌠       \n\
              ╲              ⎮   n   \n\
               ╲             ⎮  x  dx\n\
               ╱             ⌡       \n\
              ╱              -∞      \n\
             ╱              k        \n\
            ╱                        \n\
           ╱                         \n\
           ‾‾‾‾‾‾                    \n\
     2        2       1   x          \n\
k = n  + n + x  + x + ─ + ─          \n\
                      x   n          \
""")
    assert pretty(expr) == ascii_str
    assert upretty(expr) == ucode_str

    expr = Sum(k**(
        Integral(x**n, (x, -oo, oo))), (k, 0, x + n + x**2 + n**2 + (x/n) + (1/x)))
    ascii_str = \
"""\
 2        2       1   x           \n\
n  + n + x  + x + - + -           \n\
                  x   n           \n\
        ______                    \n\
        \     `                   \n\
         \                oo      \n\
          \                /      \n\
           \              |       \n\
            \             |   n   \n\
             )            |  x  dx\n\
            /             |       \n\
           /             /        \n\
          /              -oo      \n\
         /              k         \n\
        /_____,                   \n\
         k = 0                    \
"""
    ucode_str = \
u("""\
 2        2       1   x          \n\
n  + n + x  + x + ─ + ─          \n\
                  x   n          \n\
         ______                  \n\
         ╲                       \n\
          ╲              ∞       \n\
           ╲             ⌠       \n\
            ╲            ⎮   n   \n\
             ╲           ⎮  x  dx\n\
             ╱           ⌡       \n\
            ╱            -∞      \n\
           ╱            k        \n\
          ╱                      \n\
         ╱                       \n\
         ‾‾‾‾‾‾                  \n\
         k = 0                   \
""")
    assert pretty(expr) == ascii_str
    assert upretty(expr) == ucode_str

    expr = Sum(x, (x, 0, oo))
    ascii_str = \
"""\
  oo   \n\
 __    \n\
 \\ `   \n\
  )   x\n\
 /_,   \n\
x = 0  \
"""
    ucode_str = \
u("""\
  ∞    \n\
 ___   \n\
 ╲     \n\
  ╲   x\n\
  ╱    \n\
 ╱     \n\
 ‾‾‾   \n\
x = 0  \
""")

    assert pretty(expr) == ascii_str
    assert upretty(expr) == ucode_str

    expr = Sum(x**2, (x, 0, oo))
    ascii_str = \
u("""\
  oo    \n\
 ___    \n\
 \\  `   \n\
  \\    2\n\
  /   x \n\
 /__,   \n\
x = 0   \
""")
    ucode_str = \
u("""\
  ∞     \n\
 ___    \n\
 ╲      \n\
  ╲    2\n\
  ╱   x \n\
 ╱      \n\
 ‾‾‾    \n\
x = 0   \
""")

    assert pretty(expr) == ascii_str
    assert upretty(expr) == ucode_str

    expr = Sum(x/2, (x, 0, oo))
    ascii_str = \
"""\
  oo   \n\
 ___   \n\
 \\  `  \n\
  \\   x\n\
   )  -\n\
  /   2\n\
 /__,  \n\
x = 0  \
"""
    ucode_str = \
u("""\
  ∞    \n\
 ____  \n\
 ╲     \n\
  ╲   x\n\
   ╲  ─\n\
   ╱  2\n\
  ╱    \n\
 ╱     \n\
 ‾‾‾‾  \n\
x = 0  \
""")

    assert pretty(expr) == ascii_str
    assert upretty(expr) == ucode_str

    expr = Sum(x**3/2, (x, 0, oo))
    ascii_str = \
"""\
  oo    \n\
____    \n\
\\   `   \n\
 \\     3\n\
  \\   x \n\
  /   --\n\
 /    2 \n\
/___,   \n\
x = 0   \
"""
    ucode_str = \
u("""\
  ∞     \n\
 ____   \n\
 ╲      \n\
  ╲    3\n\
   ╲  x \n\
   ╱  ──\n\
  ╱   2 \n\
 ╱      \n\
 ‾‾‾‾   \n\
x = 0   \
""")

    assert pretty(expr) == ascii_str
    assert upretty(expr) == ucode_str

    expr = Sum((x**3*y**(x/2))**n, (x, 0, oo))
    ascii_str = \
"""\
  oo          \n\
____          \n\
\\   `         \n\
 \\           n\n\
  \\   /    x\\ \n\
   )  |    -| \n\
  /   | 3  2| \n\
 /    \\x *y / \n\
/___,         \n\
x = 0         \
"""
    ucode_str = \
u("""\
  ∞           \n\
_____         \n\
╲             \n\
 ╲           n\n\
  ╲   ⎛    x⎞ \n\
   ╲  ⎜    ─⎟ \n\
   ╱  ⎜ 3  2⎟ \n\
  ╱   ⎝x ⋅y ⎠ \n\
 ╱            \n\
╱             \n\
‾‾‾‾‾         \n\
x = 0         \
""")

    assert pretty(expr) == ascii_str
    assert upretty(expr) == ucode_str

    expr = Sum(1/x**2, (x, 0, oo))
    ascii_str = \
"""\
  oo    \n\
____    \n\
\\   `   \n\
 \\    1 \n\
  \\   --\n\
  /    2\n\
 /    x \n\
/___,   \n\
x = 0   \
"""
    ucode_str = \
u("""\
  ∞     \n\
 ____   \n\
 ╲      \n\
  ╲   1 \n\
   ╲  ──\n\
   ╱   2\n\
  ╱   x \n\
 ╱      \n\
 ‾‾‾‾   \n\
x = 0   \
""")

    assert pretty(expr) == ascii_str
    assert upretty(expr) == ucode_str

    expr = Sum(1/y**(a/b), (x, 0, oo))
    ascii_str = \
"""\
  oo      \n\
____      \n\
\\   `     \n\
 \\     -a \n\
  \\    ---\n\
  /     b \n\
 /    y   \n\
/___,     \n\
x = 0     \
"""
    ucode_str = \
u("""\
  ∞       \n\
 ____     \n\
 ╲        \n\
  ╲    -a \n\
   ╲   ───\n\
   ╱    b \n\
  ╱   y   \n\
 ╱        \n\
 ‾‾‾‾     \n\
x = 0     \
""")

    assert pretty(expr) == ascii_str
    assert upretty(expr) == ucode_str

    expr = Sum(1/y**(a/b), (x, 0, oo), (y, 1, 2))
    ascii_str = \
"""\
  2     oo     \n\
____  ____     \n\
\\   ` \\   `    \n\
 \\     \\     -a\n\
  \\     \\    --\n\
  /     /    b \n\
 /     /    y  \n\
/___, /___,    \n\
y = 1 x = 0    \
"""
    ucode_str = \
u("""\
  2     ∞      \n\
____  ____     \n\
╲     ╲        \n\
 ╲     ╲     -a\n\
  ╲     ╲    ──\n\
  ╱     ╱    b \n\
 ╱     ╱    y  \n\
╱     ╱        \n\
‾‾‾‾  ‾‾‾‾     \n\
y = 1 x = 0    \
""")
    expr = Sum(1/(1 + 1/(
        1 + 1/k)) + 1, (k, 111, 1 + 1/n), (k, 1/(1 + m), oo)) + 1/(1 + 1/k)
    ascii_str = \
"""\
               1                         \n\
           1 + -                         \n\
    oo         n                         \n\
  _____    _____                         \n\
  \\    `   \\    `                        \n\
   \\        \\     /        1    \\        \n\
    \\        \\    |1 + ---------|        \n\
     \\        \\   |          1  |     1  \n\
      )        )  |    1 + -----| + -----\n\
     /        /   |            1|       1\n\
    /        /    |        1 + -|   1 + -\n\
   /        /     \\            k/       k\n\
  /____,   /____,                        \n\
      1   k = 111                        \n\
k = -----                                \n\
    m + 1                                \
"""
    ucode_str = \
u("""\
               1                         \n\
           1 + ─                         \n\
    ∞          n                         \n\
  ______   ______                        \n\
  ╲        ╲                             \n\
   ╲        ╲     ⎛        1    ⎞        \n\
    ╲        ╲    ⎜1 + ─────────⎟        \n\
     ╲        ╲   ⎜          1  ⎟        \n\
      ╲        ╲  ⎜    1 + ─────⎟     1  \n\
      ╱        ╱  ⎜            1⎟ + ─────\n\
     ╱        ╱   ⎜        1 + ─⎟       1\n\
    ╱        ╱    ⎝            k⎠   1 + ─\n\
   ╱        ╱                           k\n\
  ╱        ╱                             \n\
  ‾‾‾‾‾‾   ‾‾‾‾‾‾                        \n\
      1   k = 111                        \n\
k = ─────                                \n\
    m + 1                                \
""")

    assert pretty(expr) == ascii_str
    assert upretty(expr) == ucode_str


def test_units():
    expr = joule
    ascii_str = \
"""\
    2\n\
kg*m \n\
-----\n\
   2 \n\
  s  \
"""

    unicode_str = \
u("""\
    2\n\
kg⋅m \n\
─────\n\
   2 \n\
  s  \
""")
    assert upretty(expr) == unicode_str
    assert pretty(expr) == ascii_str


def test_pretty_Subs():
    f = Function('f')
    expr = Subs(f(x), x, ph**2)
    ascii_str = \
"""\
(f(x))|     2\n\
      |x=phi \
"""
    unicode_str = \
u("""\
(f(x))│   2\n\
      │x=φ \
""")

    assert pretty(expr) == ascii_str
    assert upretty(expr) == unicode_str

    expr = Subs(f(x).diff(x), x, 0)
    ascii_str = \
"""\
/d       \\|   \n\
|--(f(x))||   \n\
\\dx      /|x=0\
"""
    unicode_str = \
u("""\
⎛d       ⎞│   \n\
⎜──(f(x))⎟│   \n\
⎝dx      ⎠│x=0\
""")

    assert pretty(expr) == ascii_str
    assert upretty(expr) == unicode_str

    expr = Subs(f(x).diff(x)/y, (x, y), (0, Rational(1, 2)))
    ascii_str = \
"""\
/d       \\|          \n\
|--(f(x))||          \n\
|dx      ||          \n\
|--------||          \n\
\\   y    /|x=0, y=1/2\
"""
    unicode_str = \
u("""\
⎛d       ⎞│          \n\
⎜──(f(x))⎟│          \n\
⎜dx      ⎟│          \n\
⎜────────⎟│          \n\
⎝   y    ⎠│x=0, y=1/2\
""")

    assert pretty(expr) == ascii_str
    assert upretty(expr) == unicode_str


def test_gammas():
    assert upretty(lowergamma(x, y)) == u("γ(x, y)")
    assert upretty(uppergamma(x, y)) == u("Γ(x, y)")
    assert xpretty(gamma(x), use_unicode=True) == u('Γ(x)')


def test_hyper():
    expr = hyper((), (), z)
    ucode_str = \
u("""\
 ┌─  ⎛  │  ⎞\n\
 ├─  ⎜  │ z⎟\n\
0╵ 0 ⎝  │  ⎠\
""")
    ascii_str = \
"""\
  _         \n\
 |_  /  |  \\\n\
 |   |  | z|\n\
0  0 \\  |  /\
"""
    assert pretty(expr) == ascii_str
    assert upretty(expr) == ucode_str

    expr = hyper((), (1,), x)
    ucode_str = \
u("""\
 ┌─  ⎛  │  ⎞\n\
 ├─  ⎜  │ x⎟\n\
0╵ 1 ⎝1 │  ⎠\
""")
    ascii_str = \
"""\
  _         \n\
 |_  /  |  \\\n\
 |   |  | x|\n\
0  1 \\1 |  /\
"""
    assert pretty(expr) == ascii_str
    assert upretty(expr) == ucode_str

    expr = hyper([2], [1], x)
    ucode_str = \
u("""\
 ┌─  ⎛2 │  ⎞\n\
 ├─  ⎜  │ x⎟\n\
1╵ 1 ⎝1 │  ⎠\
""")
    ascii_str = \
"""\
  _         \n\
 |_  /2 |  \\\n\
 |   |  | x|\n\
1  1 \\1 |  /\
"""
    assert pretty(expr) == ascii_str
    assert upretty(expr) == ucode_str

    expr = hyper((pi/3, -2*k), (3, 4, 5, -3), x)
    ucode_str = \
u("""\
     ⎛  π         │  ⎞\n\
 ┌─  ⎜  ─, -2⋅k   │  ⎟\n\
 ├─  ⎜  3         │ x⎟\n\
2╵ 4 ⎜            │  ⎟\n\
     ⎝3, 4, 5, -3 │  ⎠\
""")
    ascii_str = \
"""\
                      \n\
  _  /  pi        |  \\\n\
 |_  |  --, -2*k  |  |\n\
 |   |  3         | x|\n\
2  4 |            |  |\n\
     \\3, 4, 5, -3 |  /\
"""
    assert pretty(expr) == ascii_str
    assert upretty(expr) == ucode_str

    expr = hyper((pi, S('2/3'), -2*k), (3, 4, 5, -3), x**2)
    ucode_str = \
u("""\
 ┌─  ⎛π, 2/3, -2⋅k │  2⎞\n\
 ├─  ⎜             │ x ⎟\n\
3╵ 4 ⎝3, 4, 5, -3  │   ⎠\
""")
    ascii_str = \
"""\
  _                      \n\
 |_  /pi, 2/3, -2*k |  2\\\n\
 |   |              | x |\n\
3  4 \\ 3, 4, 5, -3  |   /\
"""
    assert pretty(expr) == ascii_str
    assert upretty(expr) == ucode_str

    expr = hyper([1, 2], [3, 4], 1/(1/(1/(1/x + 1) + 1) + 1))
    ucode_str = \
u("""\
     ⎛     │       1      ⎞\n\
     ⎜     │ ─────────────⎟\n\
     ⎜     │         1    ⎟\n\
 ┌─  ⎜1, 2 │ 1 + ─────────⎟\n\
 ├─  ⎜     │           1  ⎟\n\
2╵ 2 ⎜3, 4 │     1 + ─────⎟\n\
     ⎜     │             1⎟\n\
     ⎜     │         1 + ─⎟\n\
     ⎝     │             x⎠\
""")

    ascii_str = \
"""\
                           \n\
     /     |       1      \\\n\
     |     | -------------|\n\
  _  |     |         1    |\n\
 |_  |1, 2 | 1 + ---------|\n\
 |   |     |           1  |\n\
2  2 |3, 4 |     1 + -----|\n\
     |     |             1|\n\
     |     |         1 + -|\n\
     \\     |             x/\
"""
    assert pretty(expr) == ascii_str
    assert upretty(expr) == ucode_str


def test_meijerg():
    expr = meijerg([pi, pi, x], [1], [0, 1], [1, 2, 3], z)
    ucode_str = \
u("""\
╭─╮2, 3 ⎛π, π, x     1    │  ⎞\n\
│╶┐     ⎜                 │ z⎟\n\
╰─╯4, 5 ⎝ 0, 1    1, 2, 3 │  ⎠\
""")
    ascii_str = \
"""\
 __2, 3 /pi, pi, x     1    |  \\\n\
/__     |                   | z|\n\
\_|4, 5 \\  0, 1     1, 2, 3 |  /\
"""
    assert pretty(expr) == ascii_str
    assert upretty(expr) == ucode_str

    expr = meijerg([1, pi/7], [2, pi, 5], [], [], z**2)
    ucode_str = \
u("""\
        ⎛   π          │   ⎞\n\
╭─╮0, 2 ⎜1, ─  2, π, 5 │  2⎟\n\
│╶┐     ⎜   7          │ z ⎟\n\
╰─╯5, 0 ⎜              │   ⎟\n\
        ⎝              │   ⎠\
""")
    ascii_str = \
"""\
        /   pi           |   \\\n\
 __0, 2 |1, --  2, pi, 5 |  2|\n\
/__     |   7            | z |\n\
\_|5, 0 |                |   |\n\
        \\                |   /\
"""
    assert pretty(expr) == ascii_str
    assert upretty(expr) == ucode_str

    ucode_str = \
u("""\
╭─╮ 1, 10 ⎛1, 1, 1, 1, 1, 1, 1, 1, 1, 1  1 │  ⎞\n\
│╶┐       ⎜                                │ z⎟\n\
╰─╯11,  2 ⎝             1                1 │  ⎠\
""")
    ascii_str = \
"""\
 __ 1, 10 /1, 1, 1, 1, 1, 1, 1, 1, 1, 1  1 |  \\\n\
/__       |                                | z|\n\
\_|11,  2 \\             1                1 |  /\
"""

    expr = meijerg([1]*10, [1], [1], [1], z)
    assert pretty(expr) == ascii_str
    assert upretty(expr) == ucode_str

    expr = meijerg([1, 2, ], [4, 3], [3], [4, 5], 1/(1/(1/(1/x + 1) + 1) + 1))

    ucode_str = \
u("""\
        ⎛           │       1      ⎞\n\
        ⎜           │ ─────────────⎟\n\
        ⎜           │         1    ⎟\n\
╭─╮1, 2 ⎜1, 2  4, 3 │ 1 + ─────────⎟\n\
│╶┐     ⎜           │           1  ⎟\n\
╰─╯4, 3 ⎜ 3    4, 5 │     1 + ─────⎟\n\
        ⎜           │             1⎟\n\
        ⎜           │         1 + ─⎟\n\
        ⎝           │             x⎠\
""")

    ascii_str = \
"""\
        /           |       1      \\\n\
        |           | -------------|\n\
        |           |         1    |\n\
 __1, 2 |1, 2  4, 3 | 1 + ---------|\n\
/__     |           |           1  |\n\
\_|4, 3 | 3    4, 5 |     1 + -----|\n\
        |           |             1|\n\
        |           |         1 + -|\n\
        \\           |             x/\
"""

    assert pretty(expr) == ascii_str
    assert upretty(expr) == ucode_str

    expr = Integral(expr, x)

    ucode_str = \
u("""\
⌠                                        \n\
⎮         ⎛           │       1      ⎞   \n\
⎮         ⎜           │ ─────────────⎟   \n\
⎮         ⎜           │         1    ⎟   \n\
⎮ ╭─╮1, 2 ⎜1, 2  4, 3 │ 1 + ─────────⎟   \n\
⎮ │╶┐     ⎜           │           1  ⎟ dx\n\
⎮ ╰─╯4, 3 ⎜ 3    4, 5 │     1 + ─────⎟   \n\
⎮         ⎜           │             1⎟   \n\
⎮         ⎜           │         1 + ─⎟   \n\
⎮         ⎝           │             x⎠   \n\
⌡                                        \
""")

    ascii_str = \
"""\
  /                                       \n\
 |                                        \n\
 |         /           |       1      \\   \n\
 |         |           | -------------|   \n\
 |         |           |         1    |   \n\
 |  __1, 2 |1, 2  4, 3 | 1 + ---------|   \n\
 | /__     |           |           1  | dx\n\
 | \_|4, 3 | 3    4, 5 |     1 + -----|   \n\
 |         |           |             1|   \n\
 |         |           |         1 + -|   \n\
 |         \\           |             x/   \n\
 |                                        \n\
/                                         \
"""

    assert pretty(expr) == ascii_str
    assert upretty(expr) == ucode_str


def test_noncommutative():
    A, B, C = symbols('A,B,C', commutative=False)

    expr = A*B*C**-1
    ascii_str = \
"""\
     -1\n\
A*B*C  \
"""
    ucode_str = \
u("""\
     -1\n\
A⋅B⋅C  \
""")
    assert pretty(expr) == ascii_str
    assert upretty(expr) == ucode_str

    expr = C**-1*A*B
    ascii_str = \
"""\
 -1    \n\
C  *A*B\
"""
    ucode_str = \
u("""\
 -1    \n\
C  ⋅A⋅B\
""")
    assert pretty(expr) == ascii_str
    assert upretty(expr) == ucode_str

    expr = A*C**-1*B
    ascii_str = \
"""\
   -1  \n\
A*C  *B\
"""
    ucode_str = \
u("""\
   -1  \n\
A⋅C  ⋅B\
""")
    assert pretty(expr) == ascii_str
    assert upretty(expr) == ucode_str

    expr = A*C**-1*B/x
    ascii_str = \
"""\
   -1  \n\
A*C  *B\n\
-------\n\
   x   \
"""
    ucode_str = \
u("""\
   -1  \n\
A⋅C  ⋅B\n\
───────\n\
   x   \
""")
    assert pretty(expr) == ascii_str
    assert upretty(expr) == ucode_str


def test_pretty_special_functions():
    x, y = symbols("x y")

    # atan2
    expr = atan2(y/sqrt(200), sqrt(x))
    ascii_str = \
"""\
     /  ___         \\\n\
     |\\/ 2 *y    ___|\n\
atan2|-------, \\/ x |\n\
     \\   20         /\
"""
    ucode_str = \
u("""\
     ⎛√2⋅y    ⎞\n\
atan2⎜────, √x⎟\n\
     ⎝ 20     ⎠\
""")
    assert pretty(expr) == ascii_str
    assert upretty(expr) == ucode_str


def test_pretty_geometry():
    e = Segment((0, 1), (0, 2))
    assert pretty(e) == 'Segment(Point2D(0, 1), Point2D(0, 2))'
    e = Ray((1, 1), angle=4.02*pi)
    assert pretty(e) == 'Ray(Point2D(1, 1), Point2D(2, tan(pi/50) + 1))'


def test_expint():
    expr = Ei(x)
    string = 'Ei(x)'
    assert pretty(expr) == string
    assert upretty(expr) == string

    expr = expint(1, z)
    ucode_str = u("E₁(z)")
    ascii_str = "expint(1, z)"
    assert pretty(expr) == ascii_str
    assert upretty(expr) == ucode_str

    assert pretty(Shi(x)) == 'Shi(x)'
    assert pretty(Si(x)) == 'Si(x)'
    assert pretty(Ci(x)) == 'Ci(x)'
    assert pretty(Chi(x)) == 'Chi(x)'
    assert upretty(Shi(x)) == 'Shi(x)'
    assert upretty(Si(x)) == 'Si(x)'
    assert upretty(Ci(x)) == 'Ci(x)'
    assert upretty(Chi(x)) == 'Chi(x)'


def test_elliptic_functions():
    ascii_str = \
"""\
 /  1  \\\n\
K|-----|\n\
 \z + 1/\
"""
    ucode_str = \
u("""\
 ⎛  1  ⎞\n\
K⎜─────⎟\n\
 ⎝z + 1⎠\
""")
    expr = elliptic_k(1/(z + 1))
    assert pretty(expr) == ascii_str
    assert upretty(expr) == ucode_str

    ascii_str = \
"""\
 / |  1  \\\n\
F|1|-----|\n\
 \ |z + 1/\
"""
    ucode_str = \
u("""\
 ⎛ │  1  ⎞\n\
F⎜1│─────⎟\n\
 ⎝ │z + 1⎠\
""")
    expr = elliptic_f(1, 1/(1 + z))
    assert pretty(expr) == ascii_str
    assert upretty(expr) == ucode_str

    ascii_str = \
"""\
 /  1  \\\n\
E|-----|\n\
 \z + 1/\
"""
    ucode_str = \
u("""\
 ⎛  1  ⎞\n\
E⎜─────⎟\n\
 ⎝z + 1⎠\
""")
    expr = elliptic_e(1/(z + 1))
    assert pretty(expr) == ascii_str
    assert upretty(expr) == ucode_str

    ascii_str = \
"""\
 / |  1  \\\n\
E|1|-----|\n\
 \ |z + 1/\
"""
    ucode_str = \
u("""\
 ⎛ │  1  ⎞\n\
E⎜1│─────⎟\n\
 ⎝ │z + 1⎠\
""")
    expr = elliptic_e(1, 1/(1 + z))
    assert pretty(expr) == ascii_str
    assert upretty(expr) == ucode_str

    ascii_str = \
"""\
  / |4\\\n\
Pi|3|-|\n\
  \ |x/\
"""
    ucode_str = \
u("""\
 ⎛ │4⎞\n\
Π⎜3│─⎟\n\
 ⎝ │x⎠\
""")
    expr = elliptic_pi(3, 4/x)
    assert pretty(expr) == ascii_str
    assert upretty(expr) == ucode_str

    ascii_str = \
"""\
  /   4| \\\n\
Pi|3; -|6|\n\
  \   x| /\
"""
    ucode_str = \
u("""\
 ⎛   4│ ⎞\n\
Π⎜3; ─│6⎟\n\
 ⎝   x│ ⎠\
""")
    expr = elliptic_pi(3, 4/x, 6)
    assert pretty(expr) == ascii_str
    assert upretty(expr) == ucode_str


def test_RandomDomain():
    from sympy.stats import Normal, Die, Exponential, pspace, where
    X = Normal('x1', 0, 1)
    assert upretty(where(X > 0)) == u("Domain: 0 < x₁ ∧ x₁ < ∞")

    D = Die('d1', 6)
    assert upretty(where(D > 4)) == u('Domain: d₁ = 5 ∨ d₁ = 6')

    A = Exponential('a', 1)
    B = Exponential('b', 1)
    assert upretty(pspace(Tuple(A, B)).domain) == \
        u('Domain: 0 ≤ a ∧ 0 ≤ b ∧ a < ∞ ∧ b < ∞')


def test_PrettyPoly():
    F = QQ.frac_field(x, y)
    R = QQ.poly_ring(x, y)

    expr = F.convert(x/(x + y))
    assert pretty(expr) == "x/(x + y)"
    assert upretty(expr) == u("x/(x + y)")

    expr = R.convert(x + y)
    assert pretty(expr) == "x + y"
    assert upretty(expr) == u("x + y")


def test_issue_6285():
    assert pretty(Pow(2, -5, evaluate=False)) == '1 \n--\n 5\n2 '
    assert pretty(Pow(x, (1/pi))) == 'pi___\n\\/ x '


def test_issue_6359():
    assert pretty(Integral(x**2, x)**2) == \
"""\
          2
/  /     \ \n\
| |      | \n\
| |  2   | \n\
| | x  dx| \n\
| |      | \n\
\/       / \
"""
    assert upretty(Integral(x**2, x)**2) == \
u("""\
         2
⎛⌠      ⎞ \n\
⎜⎮  2   ⎟ \n\
⎜⎮ x  dx⎟ \n\
⎝⌡      ⎠ \
""")

    assert pretty(Sum(x**2, (x, 0, 1))**2) == \
"""\
          2
/  1     \\ \n\
| ___    | \n\
| \\  `   | \n\
|  \\    2| \n\
|  /   x | \n\
| /__,   | \n\
\\x = 0   / \
"""
    assert upretty(Sum(x**2, (x, 0, 1))**2) == \
u("""\
          2
⎛  1     ⎞ \n\
⎜ ___    ⎟ \n\
⎜ ╲      ⎟ \n\
⎜  ╲    2⎟ \n\
⎜  ╱   x ⎟ \n\
⎜ ╱      ⎟ \n\
⎜ ‾‾‾    ⎟ \n\
⎝x = 0   ⎠ \
""")

    assert pretty(Product(x**2, (x, 1, 2))**2) == \
"""\
           2
/  2      \\ \n\
|______   | \n\
||    |  2| \n\
||    | x | \n\
||    |   | \n\
\\x = 1    / \
"""
    assert upretty(Product(x**2, (x, 1, 2))**2) == \
u("""\
           2
⎛  2      ⎞ \n\
⎜┬────┬   ⎟ \n\
⎜│    │  2⎟ \n\
⎜│    │ x ⎟ \n\
⎜│    │   ⎟ \n\
⎝x = 1    ⎠ \
""")

    f = Function('f')
    assert pretty(Derivative(f(x), x)**2) == \
"""\
          2
/d       \\ \n\
|--(f(x))| \n\
\\dx      / \
"""
    assert upretty(Derivative(f(x), x)**2) == \
u("""\
          2
⎛d       ⎞ \n\
⎜──(f(x))⎟ \n\
⎝dx      ⎠ \
""")

def test_issue_6739():
    ascii_str = \
"""\
  1  \n\
-----\n\
  ___\n\
\/ x \
"""
    ucode_str = \
u("""\
1 \n\
──\n\
√x\
""")
    assert pretty(1/sqrt(x)) == ascii_str
    assert upretty(1/sqrt(x)) == ucode_str


def test_complicated_symbol_unchanged():
    for symb_name in ["dexpr2_d1tau", "dexpr2^d1tau"]:
        assert pretty(Symbol(symb_name)) == symb_name


def test_categories():
    from sympy.categories import (Object, IdentityMorphism,
        NamedMorphism, Category, Diagram, DiagramGrid)

    A1 = Object("A1")
    A2 = Object("A2")
    A3 = Object("A3")

    f1 = NamedMorphism(A1, A2, "f1")
    f2 = NamedMorphism(A2, A3, "f2")
    id_A1 = IdentityMorphism(A1)

    K1 = Category("K1")

    assert pretty(A1) == "A1"
    assert upretty(A1) == u("A₁")

    assert pretty(f1) == "f1:A1-->A2"
    assert upretty(f1) == u("f₁:A₁——▶A₂")
    assert pretty(id_A1) == "id:A1-->A1"
    assert upretty(id_A1) == u("id:A₁——▶A₁")

    assert pretty(f2*f1) == "f2*f1:A1-->A3"
    assert upretty(f2*f1) == u("f₂∘f₁:A₁——▶A₃")

    assert pretty(K1) == "K1"
    assert upretty(K1) == u("K₁")

    # Test how diagrams are printed.
    d = Diagram()
    assert pretty(d) == "EmptySet()"
    assert upretty(d) == u("∅")

    d = Diagram({f1: "unique", f2: S.EmptySet})
    assert pretty(d) == "{f2*f1:A1-->A3: EmptySet(), id:A1-->A1: " \
        "EmptySet(), id:A2-->A2: EmptySet(), id:A3-->A3: " \
        "EmptySet(), f1:A1-->A2: {unique}, f2:A2-->A3: EmptySet()}"

    assert upretty(d) == u("{f₂∘f₁:A₁——▶A₃: ∅, id:A₁——▶A₁: ∅, " \
        "id:A₂——▶A₂: ∅, id:A₃——▶A₃: ∅, f₁:A₁——▶A₂: {unique}, f₂:A₂——▶A₃: ∅}")

    d = Diagram({f1: "unique", f2: S.EmptySet}, {f2 * f1: "unique"})
    assert pretty(d) == "{f2*f1:A1-->A3: EmptySet(), id:A1-->A1: " \
        "EmptySet(), id:A2-->A2: EmptySet(), id:A3-->A3: " \
        "EmptySet(), f1:A1-->A2: {unique}, f2:A2-->A3: EmptySet()}" \
        " ==> {f2*f1:A1-->A3: {unique}}"
    assert upretty(d) == u("{f₂∘f₁:A₁——▶A₃: ∅, id:A₁——▶A₁: ∅, id:A₂——▶A₂: " \
        "∅, id:A₃——▶A₃: ∅, f₁:A₁——▶A₂: {unique}, f₂:A₂——▶A₃: ∅}" \
        " ══▶ {f₂∘f₁:A₁——▶A₃: {unique}}")

    grid = DiagramGrid(d)
    assert pretty(grid) == "A1  A2\n      \nA3    "
    assert upretty(grid) == u("A₁  A₂\n      \nA₃    ")


def test_PrettyModules():
    R = QQ.old_poly_ring(x, y)
    F = R.free_module(2)
    M = F.submodule([x, y], [1, x**2])

    ucode_str = \
u("""\
       2\n\
ℚ[x, y] \
""")
    ascii_str = \
"""\
        2\n\
QQ[x, y] \
"""

    assert upretty(F) == ucode_str
    assert pretty(F) == ascii_str

    ucode_str = \
u("""\
╱        ⎡    2⎤╲\n\
╲[x, y], ⎣1, x ⎦╱\
""")
    ascii_str = \
"""\
              2  \n\
<[x, y], [1, x ]>\
"""

    assert upretty(M) == ucode_str
    assert pretty(M) == ascii_str

    I = R.ideal(x**2, y)

    ucode_str = \
u("""\
╱ 2   ╲\n\
╲x , y╱\
""")

    ascii_str = \
"""\
  2    \n\
<x , y>\
"""

    assert upretty(I) == ucode_str
    assert pretty(I) == ascii_str

    Q = F / M

    ucode_str = \
u("""\
            2    \n\
     ℚ[x, y]     \n\
─────────────────\n\
╱        ⎡    2⎤╲\n\
╲[x, y], ⎣1, x ⎦╱\
""")

    ascii_str = \
"""\
            2    \n\
    QQ[x, y]     \n\
-----------------\n\
              2  \n\
<[x, y], [1, x ]>\
"""

    assert upretty(Q) == ucode_str
    assert pretty(Q) == ascii_str

    ucode_str = \
u("""\
╱⎡    3⎤                                                ╲\n\
│⎢   x ⎥   ╱        ⎡    2⎤╲           ╱        ⎡    2⎤╲│\n\
│⎢1, ──⎥ + ╲[x, y], ⎣1, x ⎦╱, [2, y] + ╲[x, y], ⎣1, x ⎦╱│\n\
╲⎣   2 ⎦                                                ╱\
""")

    ascii_str = \
"""\
      3                                                  \n\
     x                   2                           2   \n\
<[1, --] + <[x, y], [1, x ]>, [2, y] + <[x, y], [1, x ]>>\n\
     2                                                   \
"""


def test_QuotientRing():
    R = QQ.old_poly_ring(x)/[x**2 + 1]

    ucode_str = \
u("""\
  ℚ[x]  \n\
────────\n\
╱ 2    ╲\n\
╲x  + 1╱\
""")

    ascii_str = \
"""\
 QQ[x]  \n\
--------\n\
  2     \n\
<x  + 1>\
"""

    assert upretty(R) == ucode_str
    assert pretty(R) == ascii_str

    ucode_str = \
u("""\
    ╱ 2    ╲\n\
1 + ╲x  + 1╱\
""")

    ascii_str = \
"""\
      2     \n\
1 + <x  + 1>\
"""

    assert upretty(R.one) == ucode_str
    assert pretty(R.one) == ascii_str


def test_Homomorphism():
    from sympy.polys.agca import homomorphism

    R = QQ.old_poly_ring(x)

    expr = homomorphism(R.free_module(1), R.free_module(1), [0])

    ucode_str = \
u("""\
          1         1\n\
[0] : ℚ[x]  ──> ℚ[x] \
""")

    ascii_str = \
"""\
           1          1\n\
[0] : QQ[x]  --> QQ[x] \
"""

    assert upretty(expr) == ucode_str
    assert pretty(expr) == ascii_str

    expr = homomorphism(R.free_module(2), R.free_module(2), [0, 0])

    ucode_str = \
u("""\
⎡0  0⎤       2         2\n\
⎢    ⎥ : ℚ[x]  ──> ℚ[x] \n\
⎣0  0⎦                  \
""")

    ascii_str = \
"""\
[0  0]        2          2\n\
[    ] : QQ[x]  --> QQ[x] \n\
[0  0]                    \
"""

    assert upretty(expr) == ucode_str
    assert pretty(expr) == ascii_str

    expr = homomorphism(R.free_module(1), R.free_module(1) / [[x]], [0])

    ucode_str = \
u("""\
                    1\n\
          1     ℚ[x] \n\
[0] : ℚ[x]  ──> ─────\n\
                <[x]>\
""")

    ascii_str = \
"""\
                      1\n\
           1     QQ[x] \n\
[0] : QQ[x]  --> ------\n\
                 <[x]> \
"""

    assert upretty(expr) == ucode_str
    assert pretty(expr) == ascii_str


def test_Tr():
    A, B = symbols('A B', commutative=False)
    t = Tr(A*B)
    assert pretty(t) == r'Tr(A*B)'
    assert upretty(t) == u('Tr(A⋅B)')


def test_pretty_Add():
    eq = Mul(-2, x - 2, evaluate=False) + 5
    assert pretty(eq) == '-2*(x - 2) + 5'


def test_issue_7179():
    assert upretty(Not(Equivalent(x, y))) == u('x ≢ y')
    assert upretty(Not(Implies(x, y))) == u('x ↛ y')


def test_issue_7180():
    assert upretty(Equivalent(x, y)) == u('x ≡ y')


def test_pretty_Complement():
    assert pretty(S.Reals - S.Naturals) == '(-oo, oo) \ Naturals()'
    assert upretty(S.Reals - S.Naturals) == u('ℝ \ ℕ')
    assert pretty(S.Reals - S.Naturals0) == '(-oo, oo) \ Naturals0()'
    assert upretty(S.Reals - S.Naturals0) == u('ℝ \ ℕ₀')


def test_pretty_SymmetricDifference():
    from sympy import SymmetricDifference, Interval
    from sympy.utilities.pytest import raises
    assert upretty(SymmetricDifference(Interval(2,3), Interval(3,5), \
           evaluate = False)) == u('[2, 3] ∆ [3, 5]')
    with raises(NotImplementedError):
        pretty(SymmetricDifference(Interval(2,3), Interval(3,5), evaluate = False))


def test_pretty_Contains():
    assert pretty(Contains(x, S.Integers)) == 'Contains(x, Integers())'
    assert upretty(Contains(x, S.Integers)) == u('x ∈ ℤ')


def test_issue_8292():
    from sympy.core import sympify
    e = sympify('((x+x**4)/(x-1))-(2*(x-1)**4/(x-1)**4)', evaluate=False)
    ucode_str = \
u("""\
           4    4    \n\
  2⋅(x - 1)    x  + x\n\
- ────────── + ──────\n\
          4    x - 1 \n\
   (x - 1)           \
""")
    ascii_str = \
"""\
           4    4    \n\
  2*(x - 1)    x  + x\n\
- ---------- + ------\n\
          4    x - 1 \n\
   (x - 1)           \
"""
    assert pretty(e) == ascii_str
    assert upretty(e) == ucode_str


def test_issue_4335():
    expr = -y(x).diff(x)
    ucode_str = \
u("""\
 d       \n\
-──(y(x))\n\
 dx      \
""")
    ascii_str = \
"""\
  d       \n\
- --(y(x))\n\
  dx      \
"""
    assert pretty(expr) == ascii_str
    assert upretty(expr) == ucode_str


def test_issue_8344():
    from sympy.core import sympify
    e = sympify('2*x*y**2/1**2 + 1', evaluate=False)
    ucode_str = \
u("""\
     2    \n\
2⋅x⋅y     \n\
────── + 1\n\
   2      \n\
  1       \
""")
    assert upretty(e) == ucode_str


def test_issue_6324():
    x = Pow(2, 3, evaluate=False)
    y = Pow(10, -2, evaluate=False)
    e = Mul(x, y, evaluate=False)
    ucode_str = \
u("""\
  3\n\
 2 \n\
───\n\
  2\n\
10 \
""")
    assert upretty(e) == ucode_str


def test_issue_7927():
    e = sin(x/2)**cos(x/2)
    ucode_str = \
u("""\
           ⎛x⎞\n\
        cos⎜─⎟\n\
           ⎝2⎠\n\
⎛   ⎛x⎞⎞      \n\
⎜sin⎜─⎟⎟      \n\
⎝   ⎝2⎠⎠      \
""")
    assert upretty(e) == ucode_str
    e = sin(x)**(S(11)/13)
    ucode_str = \
u("""\
        11\n\
        ──\n\
        13\n\
(sin(x))  \
""")
    assert upretty(e) == ucode_str


def test_issue_6134():
    from sympy.abc import lamda, phi, t

    e = lamda*x*Integral(phi(t)*pi*sin(pi*t), (t, 0, 1)) + lamda*x**2*Integral(phi(t)*2*pi*sin(2*pi*t), (t, 0, 1))
    ucode_str = \
u("""\
     1                              1                   \n\
   2 ⌠                              ⌠                   \n\
λ⋅x ⋅⎮ 2⋅π⋅φ(t)⋅sin(2⋅π⋅t) dt + λ⋅x⋅⎮ π⋅φ(t)⋅sin(π⋅t) dt\n\
     ⌡                              ⌡                   \n\
     0                              0                   \
""")
    assert upretty(e) == ucode_str


def test_issue_9877():
    ucode_str1 = u('(2, 3) ∪ ([1, 2] \ {x})')
    a, b, c = Interval(2, 3, True, True), Interval(1, 2), FiniteSet(x)
    assert upretty(Union(a, Complement(b, c))) == ucode_str1

    ucode_str2 = u('{x} ∩ {y} ∩ ({z} \ [1, 2])')
    d, e, f, g = FiniteSet(x), FiniteSet(y), FiniteSet(z), Interval(1, 2)
    assert upretty(Intersection(d, e, Complement(f, g))) == ucode_str2<|MERGE_RESOLUTION|>--- conflicted
+++ resolved
@@ -2629,7 +2629,6 @@
         u("    T\n⎛ †⎞ \n⎝X ⎠ ")
 
 
-<<<<<<< HEAD
 def test_MatrixExpressions():
     n = Symbol('n', integer=True)
     X = MatrixSymbol('X', n, n)
@@ -2649,7 +2648,7 @@
 
     assert pretty(Z) == ascii_str
     assert upretty(Z) == ucode_str
-=======
+
 def test_pretty_dotproduct():
     from sympy.matrices import Matrix, MatrixSymbol
     from sympy.matrices.expressions.dotproduct import DotProduct
@@ -2664,7 +2663,6 @@
     assert upretty(DotProduct(A, B)) == u("A⋅B")
     assert upretty(DotProduct(C, D)) == u("[1  2  3]⋅[1  3  4]")
 
->>>>>>> 9ec2b851
 
 def test_pretty_piecewise():
     expr = Piecewise((x, x < 1), (x**2, True))
