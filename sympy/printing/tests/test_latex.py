--- conflicted
+++ resolved
@@ -1585,9 +1585,6 @@
     s = Symbol(latexSymbolWithBrace)
     assert latex(s) == latexSymbolWithBrace
     assert latex(cos(s)) == r'\cos{\left (C_{x_{0}} \right )}'
-<<<<<<< HEAD
-=======
-
 
 def test_latex_UnevaluatedExpr():
     x = symbols("x")
@@ -1595,5 +1592,4 @@
     assert latex(he) == latex(1/x) == r"\frac{1}{x}"
     assert latex(he**2) == r"\left(\frac{1}{x}\right)^{2}"
     assert latex(he + 1) == r"1 + \frac{1}{x}"
-    assert latex(x*he) == r"x \frac{1}{x}"
->>>>>>> b195e3a7
+    assert latex(x*he) == r"x \frac{1}{x}"