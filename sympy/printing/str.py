--- conflicted
+++ resolved
@@ -336,20 +336,18 @@
         return '.*'.join([self.parenthesize(arg, precedence(expr))
             for arg in expr.args])
 
-<<<<<<< HEAD
-    def _print_ElementwiseApplyFunction(self, expr):
-        return "{0}({1}...)".format(
-            expr.function,
-            self._print(expr.expr),
-        )
-=======
     def _print_HadamardPower(self, expr):
         PREC = precedence(expr)
         return '.**'.join([
             self.parenthesize(expr.base, PREC),
             self.parenthesize(expr.exp, PREC)
         ])
->>>>>>> d13eb259
+
+    def _print_ElementwiseApplyFunction(self, expr):
+        return "{0}({1}...)".format(
+            expr.function,
+            self._print(expr.expr),
+        )
 
     def _print_NaN(self, expr):
         return 'nan'
