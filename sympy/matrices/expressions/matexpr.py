from typing import Tuple as tTuple
from functools import wraps

from sympy.core import S, Symbol, Integer, Basic, Expr, Mul, Add
from sympy.core.assumptions import check_assumptions
<<<<<<< HEAD
from sympy.core.compatibility import default_sort_key
=======
from sympy.core.compatibility import SYMPY_INTS
>>>>>>> 04617947
from sympy.core.decorators import call_highest_priority
from sympy.core.logic import FuzzyBool
from sympy.core.symbol import Str
from sympy.core.sympify import SympifyError, _sympify
from sympy.external.gmpy import SYMPY_INTS
from sympy.functions import conjugate, adjoint
from sympy.functions.special.tensor_functions import KroneckerDelta
from sympy.matrices.common import NonSquareMatrixError
from sympy.matrices.matrices import MatrixKind
from sympy.multipledispatch import dispatch
from sympy.simplify import simplify
from sympy.utilities.misc import filldedent


def _sympifyit(arg, retval=None):
    # This version of _sympifyit sympifies MutableMatrix objects
    def deco(func):
        @wraps(func)
        def __sympifyit_wrapper(a, b):
            try:
                b = _sympify(b)
                return func(a, b)
            except SympifyError:
                return retval

        return __sympifyit_wrapper

    return deco


class MatrixExpr(Expr):
    """Superclass for Matrix Expressions

    MatrixExprs represent abstract matrices, linear transformations represented
    within a particular basis.

    Examples
    ========

    >>> from sympy import MatrixSymbol
    >>> A = MatrixSymbol('A', 3, 3)
    >>> y = MatrixSymbol('y', 3, 1)
    >>> x = (A.T*A).I * A * y

    See Also
    ========

    MatrixSymbol, MatAdd, MatMul, Transpose, Inverse
    """

    # Should not be considered iterable by the
    # sympy.core.compatibility.iterable function. Subclass that actually are
    # iterable (i.e., explicit matrices) should set this to True.
    _iterable = False

    _op_priority = 11.0

    is_Matrix = True  # type: bool
    is_MatrixExpr = True  # type: bool
    is_Identity = None  # type: FuzzyBool
    is_Inverse = False
    is_Transpose = False
    is_ZeroMatrix = False
    is_MatAdd = False
    is_MatMul = False

    is_commutative = False
    is_number = False
    is_symbol = False
    is_scalar = False

    kind: MatrixKind = MatrixKind()

    def __new__(cls, *args, **kwargs):
        args = map(_sympify, args)
        return Basic.__new__(cls, *args, **kwargs)

    # The following is adapted from the core Expr object

    @property
    def shape(self) -> tTuple[Expr, Expr]:
        raise NotImplementedError

    @property
    def _add_handler(self):
        return MatAdd

    @property
    def _mul_handler(self):
        return MatMul

    def __neg__(self):
        return MatMul(S.NegativeOne, self).doit()

    def __abs__(self):
        raise NotImplementedError

    @_sympifyit('other', NotImplemented)
    @call_highest_priority('__radd__')
    def __add__(self, other):
        return MatAdd(self, other, check=True).doit()

    @_sympifyit('other', NotImplemented)
    @call_highest_priority('__add__')
    def __radd__(self, other):
        return MatAdd(other, self, check=True).doit()

    @_sympifyit('other', NotImplemented)
    @call_highest_priority('__rsub__')
    def __sub__(self, other):
        return MatAdd(self, -other, check=True).doit()

    @_sympifyit('other', NotImplemented)
    @call_highest_priority('__sub__')
    def __rsub__(self, other):
        return MatAdd(other, -self, check=True).doit()

    @_sympifyit('other', NotImplemented)
    @call_highest_priority('__rmul__')
    def __mul__(self, other):
        return MatMul(self, other).doit()

    @_sympifyit('other', NotImplemented)
    @call_highest_priority('__rmul__')
    def __matmul__(self, other):
        return MatMul(self, other).doit()

    @_sympifyit('other', NotImplemented)
    @call_highest_priority('__mul__')
    def __rmul__(self, other):
        return MatMul(other, self).doit()

    @_sympifyit('other', NotImplemented)
    @call_highest_priority('__mul__')
    def __rmatmul__(self, other):
        return MatMul(other, self).doit()

    @_sympifyit('other', NotImplemented)
    @call_highest_priority('__rpow__')
    def __pow__(self, other):
        return MatPow(self, other).doit()

    @_sympifyit('other', NotImplemented)
    @call_highest_priority('__pow__')
    def __rpow__(self, other):
        raise NotImplementedError("Matrix Power not defined")

    @_sympifyit('other', NotImplemented)
    @call_highest_priority('__rtruediv__')
    def __truediv__(self, other):
        return self * other**S.NegativeOne

    @_sympifyit('other', NotImplemented)
    @call_highest_priority('__truediv__')
    def __rtruediv__(self, other):
        raise NotImplementedError()
        #return MatMul(other, Pow(self, S.NegativeOne))

    @property
    def rows(self):
        return self.shape[0]

    @property
    def cols(self):
        return self.shape[1]

    @property
    def is_square(self):
        return self.rows == self.cols

    def _eval_conjugate(self):
        from sympy.matrices.expressions.adjoint import Adjoint
        return Adjoint(Transpose(self))

    def as_real_imag(self, deep=True, **hints):
        real = S.Half * (self + self._eval_conjugate())
        im = (self - self._eval_conjugate())/(2*S.ImaginaryUnit)
        return (real, im)

    def _eval_inverse(self):
        return Inverse(self)

    def _eval_determinant(self):
        return Determinant(self)

    def _eval_transpose(self):
        return Transpose(self)

    def _eval_power(self, exp):
        """
        Override this in sub-classes to implement simplification of powers.  The cases where the exponent
        is -1, 0, 1 are already covered in MatPow.doit(), so implementations can exclude these cases.
        """
        return MatPow(self, exp)

    def _eval_simplify(self, **kwargs):
        if self.is_Atom:
            return self
        else:
            return self.func(*[simplify(x, **kwargs) for x in self.args])

    def _eval_adjoint(self):
        from sympy.matrices.expressions.adjoint import Adjoint
        return Adjoint(self)

    def _eval_derivative_n_times(self, x, n):
        return Basic._eval_derivative_n_times(self, x, n)

    def _eval_derivative(self, x):
        # `x` is a scalar:
        if self.has(x):
            # See if there are other methods using it:
            return super()._eval_derivative(x)
        else:
            return ZeroMatrix(*self.shape)

    @classmethod
    def _check_dim(cls, dim):
        """Helper function to check invalid matrix dimensions"""
        ok = check_assumptions(dim, integer=True, nonnegative=True)
        if ok is False:
            raise ValueError(
                "The dimension specification {} should be "
                "a nonnegative integer.".format(dim))


    def _entry(self, i, j, **kwargs):
        raise NotImplementedError(
            "Indexing not implemented for %s" % self.__class__.__name__)

    def adjoint(self):
        return adjoint(self)

    def as_coeff_Mul(self, rational=False):
        """Efficiently extract the coefficient of a product. """
        return S.One, self

    def conjugate(self):
        return conjugate(self)

    def transpose(self):
        from sympy.matrices.expressions.transpose import transpose
        return transpose(self)

    @property
    def T(self):
        '''Matrix transposition'''
        return self.transpose()

    def inverse(self):
        if not self.is_square:
            raise NonSquareMatrixError('Inverse of non-square matrix')
        return self._eval_inverse()

    def inv(self):
        return self.inverse()

    def det(self):
        from sympy.matrices.expressions.determinant import det
        return det(self)

    @property
    def I(self):
        return self.inverse()

    def valid_index(self, i, j):
        def is_valid(idx):
            return isinstance(idx, (int, Integer, Symbol, Expr))
        return (is_valid(i) and is_valid(j) and
                (self.rows is None or
                (0 <= i) != False and (i < self.rows) != False) and
                (0 <= j) != False and (j < self.cols) != False)

    def __getitem__(self, key):
        if not isinstance(key, tuple) and isinstance(key, slice):
            from sympy.matrices.expressions.slice import MatrixSlice
            return MatrixSlice(self, key, (0, None, 1))
        if isinstance(key, tuple) and len(key) == 2:
            i, j = key
            if isinstance(i, slice) or isinstance(j, slice):
                from sympy.matrices.expressions.slice import MatrixSlice
                return MatrixSlice(self, i, j)
            i, j = _sympify(i), _sympify(j)
            if self.valid_index(i, j) != False:
                return self._entry(i, j)
            else:
                raise IndexError("Invalid indices (%s, %s)" % (i, j))
        elif isinstance(key, (SYMPY_INTS, Integer)):
            # row-wise decomposition of matrix
            rows, cols = self.shape
            # allow single indexing if number of columns is known
            if not isinstance(cols, Integer):
                raise IndexError(filldedent('''
                    Single indexing is only supported when the number
                    of columns is known.'''))
            key = _sympify(key)
            i = key // cols
            j = key % cols
            if self.valid_index(i, j) != False:
                return self._entry(i, j)
            else:
                raise IndexError("Invalid index %s" % key)
        elif isinstance(key, (Symbol, Expr)):
            raise IndexError(filldedent('''
                Only integers may be used when addressing the matrix
                with a single index.'''))
        raise IndexError("Invalid index, wanted %s[i,j]" % self)

    def _is_shape_symbolic(self) -> bool:
        return (not isinstance(self.rows, (SYMPY_INTS, Integer))
            or not isinstance(self.cols, (SYMPY_INTS, Integer)))

    def as_explicit(self):
        """
        Returns a dense Matrix with elements represented explicitly

        Returns an object of type ImmutableDenseMatrix.

        Examples
        ========

        >>> from sympy import Identity
        >>> I = Identity(3)
        >>> I
        I
        >>> I.as_explicit()
        Matrix([
        [1, 0, 0],
        [0, 1, 0],
        [0, 0, 1]])

        See Also
        ========
        as_mutable: returns mutable Matrix type

        """
        if self._is_shape_symbolic():
            raise ValueError(
                'Matrix with symbolic shape '
                'cannot be represented explicitly.')
        from sympy.matrices.immutable import ImmutableDenseMatrix
        return ImmutableDenseMatrix([[self[i, j]
                            for j in range(self.cols)]
                            for i in range(self.rows)])

    def as_mutable(self):
        """
        Returns a dense, mutable matrix with elements represented explicitly

        Examples
        ========

        >>> from sympy import Identity
        >>> I = Identity(3)
        >>> I
        I
        >>> I.shape
        (3, 3)
        >>> I.as_mutable()
        Matrix([
        [1, 0, 0],
        [0, 1, 0],
        [0, 0, 1]])

        See Also
        ========
        as_explicit: returns ImmutableDenseMatrix
        """
        return self.as_explicit().as_mutable()

    def __array__(self):
        from numpy import empty
        a = empty(self.shape, dtype=object)
        for i in range(self.rows):
            for j in range(self.cols):
                a[i, j] = self[i, j]
        return a

    def equals(self, other):
        """
        Test elementwise equality between matrices, potentially of different
        types

        >>> from sympy import Identity, eye
        >>> Identity(3).equals(eye(3))
        True
        """
        return self.as_explicit().equals(other)

    def canonicalize(self):
        return self

    def as_coeff_mmul(self):
        return 1, MatMul(self)

    @staticmethod
    def from_index_summation(expr, first_index=None, last_index=None, dimensions=None):
        r"""
        Parse expression of matrices with explicitly summed indices into a
        matrix expression without indices, if possible.

        This transformation expressed in mathematical notation:

        `\sum_{j=0}^{N-1} A_{i,j} B_{j,k} \Longrightarrow \mathbf{A}\cdot \mathbf{B}`

        Optional parameter ``first_index``: specify which free index to use as
        the index starting the expression.

        Examples
        ========

        >>> from sympy import MatrixSymbol, MatrixExpr, Sum
        >>> from sympy.abc import i, j, k, l, N
        >>> A = MatrixSymbol("A", N, N)
        >>> B = MatrixSymbol("B", N, N)
        >>> expr = Sum(A[i, j]*B[j, k], (j, 0, N-1))
        >>> MatrixExpr.from_index_summation(expr)
        A*B

        Transposition is detected:

        >>> expr = Sum(A[j, i]*B[j, k], (j, 0, N-1))
        >>> MatrixExpr.from_index_summation(expr)
        A.T*B

        Detect the trace:

        >>> expr = Sum(A[i, i], (i, 0, N-1))
        >>> MatrixExpr.from_index_summation(expr)
        Trace(A)

        More complicated expressions:

        >>> expr = Sum(A[i, j]*B[k, j]*A[l, k], (j, 0, N-1), (k, 0, N-1))
        >>> MatrixExpr.from_index_summation(expr)
        A*B.T*A.T
        """
        from sympy.tensor.array.expressions.conv_indexed_to_array import convert_indexed_to_array
        from sympy.tensor.array.expressions.conv_array_to_matrix import convert_array_to_matrix
        first_indices = []
        if first_index is not None:
            first_indices.append(first_index)
        if last_index is not None:
            first_indices.append(last_index)
        arr = convert_indexed_to_array(expr, first_indices=first_indices)
        return convert_array_to_matrix(arr)

    def applyfunc(self, func):
        from .applyfunc import ElementwiseApplyFunction
        return ElementwiseApplyFunction(func, self)

@dispatch(MatrixExpr, Expr)
def _eval_is_eq(lhs, rhs): # noqa:F811
    return False

@dispatch(MatrixExpr, MatrixExpr)  # type: ignore
def _eval_is_eq(lhs, rhs): # noqa:F811
    if lhs.shape != rhs.shape:
        return False
    if (lhs - rhs).is_ZeroMatrix:
        return True

def get_postprocessor(cls):
    def _postprocessor(expr):
        # To avoid circular imports, we can't have MatMul/MatAdd on the top level
        mat_class = {Mul: MatMul, Add: MatAdd}[cls]
        nonmatrices = []
        matrices = []
        for term in expr.args:
            if isinstance(term, MatrixExpr):
                matrices.append(term)
            else:
                nonmatrices.append(term)

        if not matrices:
            return cls._from_args(nonmatrices)

        if nonmatrices:
            if cls == Mul:
                for i in range(len(matrices)):
                    if not matrices[i].is_MatrixExpr:
                        # If one of the matrices explicit, absorb the scalar into it
                        # (doit will combine all explicit matrices into one, so it
                        # doesn't matter which)
                        matrices[i] = matrices[i].__mul__(cls._from_args(nonmatrices))
                        nonmatrices = []
                        break

            else:
                # Maintain the ability to create Add(scalar, matrix) without
                # raising an exception. That way different algorithms can
                # replace matrix expressions with non-commutative symbols to
                # manipulate them like non-commutative scalars.
                return cls._from_args(nonmatrices + [mat_class(*matrices).doit(deep=False)])

        if mat_class == MatAdd:
            return mat_class(*matrices).doit(deep=False)
        return mat_class(cls._from_args(nonmatrices), *matrices).doit(deep=False)
    return _postprocessor


Basic._constructor_postprocessor_mapping[MatrixExpr] = {
    "Mul": [get_postprocessor(Mul)],
    "Add": [get_postprocessor(Add)],
}


def _matrix_derivative(expr, x):
    from sympy.tensor.array.array_derivatives import ArrayDerivative
    lines = expr._eval_derivative_matrix_lines(x)

    parts = [i.build() for i in lines]

    from sympy.tensor.array.expressions.conv_array_to_matrix import convert_array_to_matrix

    parts = [[convert_array_to_matrix(j) for j in i] for i in parts]

    def _get_shape(elem):
        if isinstance(elem, MatrixExpr):
            return elem.shape
        return 1, 1

    def get_rank(parts):
        return sum([j not in (1, None) for i in parts for j in _get_shape(i)])

    ranks = [get_rank(i) for i in parts]
    rank = ranks[0]

    def contract_one_dims(parts):
        if len(parts) == 1:
            return parts[0]
        else:
            p1, p2 = parts[:2]
            if p2.is_Matrix:
                p2 = p2.T
            if p1 == Identity(1):
                pbase = p2
            elif p2 == Identity(1):
                pbase = p1
            else:
                pbase = p1*p2
            if len(parts) == 2:
                return pbase
            else:  # len(parts) > 2
                if pbase.is_Matrix:
                    raise ValueError("")
                return pbase*Mul.fromiter(parts[2:])

    if rank <= 2:
        return Add.fromiter([contract_one_dims(i) for i in parts])

    return ArrayDerivative(expr, x)


class MatrixElement(Expr):
    parent = property(lambda self: self.args[0])
    i = property(lambda self: self.args[1])
    j = property(lambda self: self.args[2])
    _diff_wrt = True
    is_symbol = True
    is_commutative = True

    def __new__(cls, name, n, m):
        n, m = map(_sympify, (n, m))
        from sympy import MatrixBase
        if isinstance(name, (MatrixBase,)):
            if n.is_Integer and m.is_Integer:
                return name[n, m]
        if isinstance(name, str):
            name = Symbol(name)
        else:
            name = _sympify(name)
            if not isinstance(name.kind, MatrixKind):
                raise TypeError("First argument of MatrixElement should be a matrix")
        obj = Expr.__new__(cls, name, n, m)
        return obj

    def doit(self, **kwargs):
        deep = kwargs.get('deep', True)
        if deep:
            args = [arg.doit(**kwargs) for arg in self.args]
        else:
            args = self.args
        return args[0][args[1], args[2]]

    @property
    def indices(self):
        return self.args[1:]

    def _eval_derivative(self, v):
        from sympy import Sum, symbols, Dummy

        if not isinstance(v, MatrixElement):
            from sympy import MatrixBase
            if isinstance(self.parent, MatrixBase):
                return self.parent.diff(v)[self.i, self.j]
            return S.Zero

        M = self.args[0]

        m, n = self.parent.shape

        if M == v.args[0]:
            return KroneckerDelta(self.args[1], v.args[1], (0, m-1)) * \
                   KroneckerDelta(self.args[2], v.args[2], (0, n-1))

        if isinstance(M, Inverse):
            i, j = self.args[1:]
            i1, i2 = symbols("z1, z2", cls=Dummy)
            Y = M.args[0]
            r1, r2 = Y.shape
            return -Sum(M[i, i1]*Y[i1, i2].diff(v)*M[i2, j], (i1, 0, r1-1), (i2, 0, r2-1))

        if self.has(v.args[0]):
            return None

        return S.Zero


class MatrixSymbol(MatrixExpr):
    """Symbolic representation of a Matrix object

    Creates a SymPy Symbol to represent a Matrix. This matrix has a shape and
    can be included in Matrix Expressions

    Examples
    ========

    >>> from sympy import MatrixSymbol, Identity
    >>> A = MatrixSymbol('A', 3, 4) # A 3 by 4 Matrix
    >>> B = MatrixSymbol('B', 4, 3) # A 4 by 3 Matrix
    >>> A.shape
    (3, 4)
    >>> 2*A*B + Identity(3)
    I + 2*A*B
    """
    is_commutative = False
    is_symbol = True
    _diff_wrt = True

    def __new__(cls, name, n, m):
        n, m = _sympify(n), _sympify(m)

        cls._check_dim(m)
        cls._check_dim(n)

        if isinstance(name, str):
            name = Str(name)
        obj = Basic.__new__(cls, name, n, m)
        return obj

    @property
    def shape(self):
        return self.args[1], self.args[2]

    @property
    def name(self):
        return self.args[0].name

    def _entry(self, i, j, **kwargs):
        return MatrixElement(self, i, j)

    @property
    def free_symbols(self):
        return {self}

    def _eval_simplify(self, **kwargs):
        return self

    def _eval_derivative(self, x):
        # x is a scalar:
        return ZeroMatrix(self.shape[0], self.shape[1])

    def _eval_derivative_matrix_lines(self, x):
        if self != x:
            first = ZeroMatrix(x.shape[0], self.shape[0]) if self.shape[0] != 1 else S.Zero
            second = ZeroMatrix(x.shape[1], self.shape[1]) if self.shape[1] != 1 else S.Zero
            return [_LeftRightArgs(
                [first, second],
            )]
        else:
            first = Identity(self.shape[0]) if self.shape[0] != 1 else S.One
            second = Identity(self.shape[1]) if self.shape[1] != 1 else S.One
            return [_LeftRightArgs(
                [first, second],
            )]


def matrix_symbols(expr):
    return [sym for sym in expr.free_symbols if sym.is_Matrix]


class _LeftRightArgs:
    r"""
    Helper class to compute matrix derivatives.

    The logic: when an expression is derived by a matrix `X_{mn}`, two lines of
    matrix multiplications are created: the one contracted to `m` (first line),
    and the one contracted to `n` (second line).

    Transposition flips the side by which new matrices are connected to the
    lines.

    The trace connects the end of the two lines.
    """

    def __init__(self, lines, higher=S.One):
        self._lines = [i for i in lines]
        self._first_pointer_parent = self._lines
        self._first_pointer_index = 0
        self._first_line_index = 0
        self._second_pointer_parent = self._lines
        self._second_pointer_index = 1
        self._second_line_index = 1
        self.higher = higher

    @property
    def first_pointer(self):
       return self._first_pointer_parent[self._first_pointer_index]

    @first_pointer.setter
    def first_pointer(self, value):
        self._first_pointer_parent[self._first_pointer_index] = value

    @property
    def second_pointer(self):
        return self._second_pointer_parent[self._second_pointer_index]

    @second_pointer.setter
    def second_pointer(self, value):
        self._second_pointer_parent[self._second_pointer_index] = value

    def __repr__(self):
        built = [self._build(i) for i in self._lines]
        return "_LeftRightArgs(lines=%s, higher=%s)" % (
            built,
            self.higher,
        )

    def transpose(self):
        self._first_pointer_parent, self._second_pointer_parent = self._second_pointer_parent, self._first_pointer_parent
        self._first_pointer_index, self._second_pointer_index = self._second_pointer_index, self._first_pointer_index
        self._first_line_index, self._second_line_index = self._second_line_index, self._first_line_index
        return self

    @staticmethod
    def _build(expr):
        from sympy.core.expr import ExprBuilder
        if isinstance(expr, ExprBuilder):
            return expr.build()
        if isinstance(expr, list):
            if len(expr) == 1:
                return expr[0]
            else:
                return expr[0](*[_LeftRightArgs._build(i) for i in expr[1]])
        else:
            return expr

    def build(self):
        data = [self._build(i) for i in self._lines]
        if self.higher != 1:
            data += [self._build(self.higher)]
        data = [i for i in data]
        return data

    def matrix_form(self):
        if self.first != 1 and self.higher != 1:
            raise ValueError("higher dimensional array cannot be represented")

        def _get_shape(elem):
            if isinstance(elem, MatrixExpr):
                return elem.shape
            return (None, None)

        if _get_shape(self.first)[1] != _get_shape(self.second)[1]:
            # Remove one-dimensional identity matrices:
            # (this is needed by `a.diff(a)` where `a` is a vector)
            if _get_shape(self.second) == (1, 1):
                return self.first*self.second[0, 0]
            if _get_shape(self.first) == (1, 1):
                return self.first[1, 1]*self.second.T
            raise ValueError("incompatible shapes")
        if self.first != 1:
            return self.first*self.second.T
        else:
            return self.higher

    def rank(self):
        """
        Number of dimensions different from trivial (warning: not related to
        matrix rank).
        """
        rank = 0
        if self.first != 1:
            rank += sum([i != 1 for i in self.first.shape])
        if self.second != 1:
            rank += sum([i != 1 for i in self.second.shape])
        if self.higher != 1:
            rank += 2
        return rank

    def _multiply_pointer(self, pointer, other):
        from sympy.core.expr import ExprBuilder
        from ...tensor.array.expressions.array_expressions import ArrayTensorProduct
        from ...tensor.array.expressions.array_expressions import ArrayContraction

        subexpr = ExprBuilder(
            ArrayContraction,
            [
                ExprBuilder(
                    ArrayTensorProduct,
                    [
                        pointer,
                        other
                    ]
                ),
                (1, 2)
            ],
            validator=ArrayContraction._validate
        )

        return subexpr

    def append_first(self, other):
        self.first_pointer *= other

    def append_second(self, other):
        self.second_pointer *= other


def _make_matrix(x):
    from sympy import ImmutableDenseMatrix
    if isinstance(x, MatrixExpr):
        return x
    return ImmutableDenseMatrix([[x]])


from .matmul import MatMul
from .matadd import MatAdd
from .matpow import MatPow
from .transpose import Transpose
from .inverse import Inverse
from .special import ZeroMatrix, Identity
from .determinant import Determinant<|MERGE_RESOLUTION|>--- conflicted
+++ resolved
@@ -3,11 +3,6 @@
 
 from sympy.core import S, Symbol, Integer, Basic, Expr, Mul, Add
 from sympy.core.assumptions import check_assumptions
-<<<<<<< HEAD
-from sympy.core.compatibility import default_sort_key
-=======
-from sympy.core.compatibility import SYMPY_INTS
->>>>>>> 04617947
 from sympy.core.decorators import call_highest_priority
 from sympy.core.logic import FuzzyBool
 from sympy.core.symbol import Str
