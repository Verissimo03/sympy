--- conflicted
+++ resolved
@@ -2,11 +2,7 @@
 from functools import reduce
 from collections import defaultdict
 
-<<<<<<< HEAD
-from sympy import Indexed, IndexedBase, Tuple, Sum, Add, S, Integer
-=======
 from sympy import Indexed, IndexedBase, Tuple, Sum, Add, S, Integer, diagonalize_vector
->>>>>>> a53b98b8
 from sympy.combinatorics import Permutation
 from sympy.core.basic import Basic
 from sympy.core.compatibility import accumulate, default_sort_key
